# Command-Line Help for `unleash-edge`

This document contains the help content for the `unleash-edge` command-line program.

**Command Overview:**

* [`unleash-edge`↴](#unleash-edge)
* [`unleash-edge edge`↴](#unleash-edge-edge)
* [`unleash-edge offline`↴](#unleash-edge-offline)
* [`unleash-edge health`↴](#unleash-edge-health)
* [`unleash-edge ready`↴](#unleash-edge-ready)

## `unleash-edge`

**Usage:** `unleash-edge [OPTIONS] <COMMAND>`

###### **Subcommands:**

* `edge` — Run in edge mode
* `offline` — Run in offline mode
* `health` — Perform a health check against a running edge instance
* `ready` — Perform a ready check against a running edge instance

###### **Options:**

* `-p`, `--port <PORT>` — Which port should this server listen for HTTP traffic on

  Default value: `3063`
* `-i`, `--interface <INTERFACE>` — Which interfaces should this server listen for HTTP traffic on

  Default value: `0.0.0.0`
* `-b`, `--base-path <BASE_PATH>` — Which base path should this server listen for HTTP traffic on

  Default value: ``
* `-w`, `--workers <WORKERS>` — How many workers should be started to handle requests. Defaults to number of physical
  cpus

  Default value: `<physical_cpus>`
* `--tls-enable` — Should we bind TLS

  Default value: `false`
* `--tls-server-key <TLS_SERVER_KEY>` — Server key to use for TLS - Needs to be a path to a file
* `--tls-server-cert <TLS_SERVER_CERT>` — Server Cert to use for TLS - Needs to be a path to a file
* `--tls-server-port <TLS_SERVER_PORT>` — Port to listen for https connection on (will use the interfaces already
  defined)

  Default value: `3043`
* `--cors-origin <CORS_ORIGIN>` — Sets
  the [Access-Control-Allow-Origin](https://developer.mozilla.org/en-US/docs/Web/HTTP/Headers/Access-Control-Allow-Origin)
  header to this value
* `--cors-allowed-headers <CORS_ALLOWED_HEADERS>` — Sets
  the [Access-Control-Allow-Headers](https://developer.mozilla.org/en-US/docs/Web/HTTP/Headers/Access-Control-Allow-Headers)
  header to this value
* `--cors-max-age <CORS_MAX_AGE>` — Sets
  the [Access-Control-Max-Age](https://developer.mozilla.org/en-US/docs/Web/HTTP/Headers/Access-Control-Max-Age) header
  to this value

  Default value: `172800`
* `--cors-exposed-headers <CORS_EXPOSED_HEADERS>` — Sets
  the [Access-Control-Expose-Headers](https://developer.mozilla.org/en-US/docs/Web/HTTP/Headers/Access-Control-Expose-Headers)
  header to this value
* `--cors-methods <CORS_METHODS>` — Sets
  the [Access-Control-Allow-Methods](https://developer.mozilla.org/en-US/docs/Web/HTTP/Headers/Access-Control-Allow-Methods)
  header to this value
* `--allow-list <ALLOW_LIST>` — Configures the AllowList middleware to only accept requests from IPs that belong to the
  CIDRs configured here. Defaults to 0.0.0.0/0, ::/0 (ALL Ips v4 and v6)
* `--deny-list <DENY_LIST>` — Configures the DenyList middleware to deny requests from IPs that belong to the CIDRs
  configured here. Defaults to denying no IPs
* `--instance-id <INSTANCE_ID>` — Instance id. Used for metrics reporting

  Default value: `unleash-edge@<random ulid>`
* `-a`, `--app-name <APP_NAME>` — App name. Used for metrics reporting

  Default value: `unleash-edge`
* `--trust-proxy` — By enabling the trust proxy option. Unleash Edge will have knowledge that it's sitting behind a
  proxy and that the X-Forward-\* header fields may be trusted, which otherwise may be easily spoofed. Edge will use
  this to populate its context's remoteAddress field If you need to only trust specific ips or CIDR, enable this flag
  and then set `--proxy-trusted-servers`
* `--proxy-trusted-servers <PROXY_TRUSTED_SERVERS>` — Tells Unleash Edge which servers to trust the X-Forwarded-For.
  Accepts explicit Ip addresses or Cidrs (127.0.0.1/16). Accepts a comma separated list or multiple instances of the
  flag. E.g `--proxy-trusted-servers "127.0.0.1,192.168.0.1"` and
  `--proxy-trusted-servers 127.0.0.1 --proxy-trusted-servers 192.168.0.1` are equivalent
* `--disable-all-endpoint` — Set this flag to true if you want to disable /api/proxy/all and /api/frontend/all Because
  returning all toggles regardless of their state is a potential security vulnerability, these endpoints can be disabled

  Default value: `false`
* `--edge-request-timeout <EDGE_REQUEST_TIMEOUT>` — Timeout for requests to Edge

  Default value: `5`
* `--edge-keepalive-timeout <EDGE_KEEPALIVE_TIMEOUT>` — Keepalive timeout for requests to Edge

  Default value: `5`
* `-l`, `--log-format <LOG_FORMAT>` — Which log format should Edge use

  Default value: `plain`

  Possible values: `plain`, `json`, `pretty`

* `--token-header <TOKEN_HEADER>` — token header to use for edge authorization

  Default value: `Authorization`
* `--disable-metrics-batch-endpoint` — Disables /internal-backstage/metricsbatch endpoint

  This endpoint shows the current cached client metrics
* `--disable-metrics-endpoint` — Disables /internal-backstage/metrics endpoint

  Typically used for prometheus scraping metrics.
* `--disable-features-endpoint` — Disables /internal-backstage/features endpoint

  Used to show current cached features across environments
* `--disable-tokens-endpoint` — Disables /internal-backstage/tokens endpoint

  Used to show tokens used to refresh feature caches, but also tokens already validated/invalidated against upstream
* `--disable-instance-data-endpoint` — Disables /internal-backstage/instancedata endpoint

  Used to show instance data for the edge instance.

## `unleash-edge edge`

Run in edge mode

**Usage:** `unleash-edge edge [OPTIONS] --upstream-url <UPSTREAM_URL>`

###### **Options:**

* `-u`, `--upstream-url <UPSTREAM_URL>` — Where is your upstream URL. Remember, this is the URL to your instance,
  without any trailing /api suffix
* `-b`, `--backup-folder <BACKUP_FOLDER>` — A path to a local folder. Edge will write feature and token data to disk in
  this folder and read this back after restart. Mutually exclusive with the --redis-url option
* `-m`, `--metrics-interval-seconds <METRICS_INTERVAL_SECONDS>` — How often should we post metrics upstream?

  Default value: `60`
* `-f`, `--features-refresh-interval-seconds <FEATURES_REFRESH_INTERVAL_SECONDS>` — How long between each refresh for a
  token

<<<<<<< HEAD
  Default value: `10`
* `--token-revalidation-interval-seconds <TOKEN_REVALIDATION_INTERVAL_SECONDS>` — How long between each revalidation of
  a token
=======
  Default value: `15`
* `--token-revalidation-interval-seconds <TOKEN_REVALIDATION_INTERVAL_SECONDS>` — How long between each revalidation of a token
>>>>>>> 5c4d9f15

  Default value: `3600`
* `-t`, `--tokens <TOKENS>` — Get data for these client tokens at startup. Accepts comma-separated list of tokens. Hot
  starts your feature cache
* `-H`, `--custom-client-headers <CUSTOM_CLIENT_HEADERS>` — Expects curl header format (-H <HEADERNAME>: <HEADERVALUE>)
  for instance `-H X-Api-Key: mysecretapikey`
* `-s`, `--skip-ssl-verification` — If set to true, we will skip SSL verification when connecting to the upstream
  Unleash server

  Default value: `false`
* `--pkcs8-client-certificate-file <PKCS8_CLIENT_CERTIFICATE_FILE>` — Client certificate chain in PEM encoded X509
  format with the leaf certificate first. The certificate chain should contain any intermediate certificates that should
  be sent to clients to allow them to build a chain to a trusted root
* `--pkcs8-client-key-file <PKCS8_CLIENT_KEY_FILE>` — Client key is a PEM encoded PKCS#8 formatted private key for the
  leaf certificate
* `--pkcs12-identity-file <PKCS12_IDENTITY_FILE>` — Identity file in pkcs12 format. Typically this file has a pfx
  extension
* `--pkcs12-passphrase <PKCS12_PASSPHRASE>` — Passphrase used to unlock the pkcs12 file
* `--upstream-certificate-file <UPSTREAM_CERTIFICATE_FILE>` — Extra certificate passed to the client for building its
  trust chain. Needs to be in PEM format (crt or pem extensions usually are)
* `--upstream-request-timeout <UPSTREAM_REQUEST_TIMEOUT>` — Timeout for requests to the upstream server

  Default value: `5`
* `--upstream-socket-timeout <UPSTREAM_SOCKET_TIMEOUT>` — Socket timeout for requests to upstream

  Default value: `5`
* `--redis-url <REDIS_URL>`
* `--redis-mode <REDIS_MODE>`

  Default value: `single`

  Possible values: `single`, `cluster`

* `--redis-password <REDIS_PASSWORD>`
* `--redis-username <REDIS_USERNAME>`
* `--redis-port <REDIS_PORT>`
* `--redis-host <REDIS_HOST>`
* `--redis-secure`

  Default value: `false`
* `--redis-scheme <REDIS_SCHEME>`

  Default value: `redis`

  Possible values: `tcp`, `tls`, `redis`, `rediss`, `redis-unix`, `unix`

* `--redis-read-connection-timeout-milliseconds <REDIS_READ_CONNECTION_TIMEOUT_MILLISECONDS>` — Timeout (in
  milliseconds) for waiting for a successful connection to redis, when restoring

  Default value: `2000`
* `--redis-write-connection-timeout-milliseconds <REDIS_WRITE_CONNECTION_TIMEOUT_MILLISECONDS>` — Timeout (in
  milliseconds) for waiting for a successful connection to redis when persisting

  Default value: `2000`
* `--s3-bucket-name <S3_BUCKET_NAME>` — Bucket name to use for storing feature and token data
* `--token-header <TOKEN_HEADER>` — Token header to use for both edge authorization and communication with the upstream
  server

  Default value: `Authorization`
* `--strict` — If set to true, Edge starts with strict behavior. Strict behavior means that Edge will refuse tokens
  outside the scope of the startup tokens

  Default value: `false`
* `--dynamic` — If set to true, Edge starts with dynamic behavior. Dynamic behavior means that Edge will accept tokens
  outside the scope of the startup tokens

  Default value: `false`
* `--prometheus-remote-write-url <PROMETHEUS_REMOTE_WRITE_URL>` — Sets a remote write url for prometheus metrics, if
  this is set, prometheus metrics will be written upstream
* `--prometheus-push-interval <PROMETHEUS_PUSH_INTERVAL>` — Sets the interval for prometheus push metrics, only relevant
  if `prometheus_remote_write_url` is set. Defaults to 60 seconds

  Default value: `60`
* `--prometheus-username <PROMETHEUS_USERNAME>`
* `--prometheus-password <PROMETHEUS_PASSWORD>`
* `--prometheus-user-id <PROMETHEUS_USER_ID>`

## `unleash-edge offline`

Run in offline mode

**Usage:** `unleash-edge offline [OPTIONS]`

###### **Options:**

* `-b`, `--bootstrap-file <BOOTSTRAP_FILE>` — The file to load our features from. This data will be loaded at startup
* `-t`, `--tokens <TOKENS>` — Tokens that should be allowed to connect to Edge. Supports a comma separated list or
  multiple instances of the `--tokens` argument (v19.4.0) deprecated "Please use --client-tokens | CLIENT_TOKENS
  instead"
* `-c`, `--client-tokens <CLIENT_TOKENS>` — Client tokens that should be allowed to connect to Edge. Supports a comma
  separated list or multiple instances of the `--client-tokens` argument
* `-f`, `--frontend-tokens <FRONTEND_TOKENS>` — Frontend tokens that should be allowed to connect to Edge. Supports a
  comma separated list or multiple instances of the `--frontend-tokens` argument
* `-r`, `--reload-interval <RELOAD_INTERVAL>` — The interval in seconds between reloading the bootstrap file. Disabled
  if unset or 0

  Default value: `0`

## `unleash-edge health`

Perform a health check against a running edge instance

**Usage:** `unleash-edge health [OPTIONS]`

###### **Options:**

* `-e`, `--edge-url <EDGE_URL>` — Where the instance you want to health check is running

  Default value: `http://localhost:3063`
* `-c`, `--ca-certificate-file <CA_CERTIFICATE_FILE>` — If you're hosting Edge using a self-signed TLS certificate use
  this to tell healthcheck about your CA

## `unleash-edge ready`

Perform a ready check against a running edge instance

**Usage:** `unleash-edge ready [OPTIONS]`

###### **Options:**

* `-e`, `--edge-url <EDGE_URL>` — Where the instance you want to health check is running

  Default value: `http://localhost:3063`
* `-c`, `--ca-certificate-file <CA_CERTIFICATE_FILE>` — If you're hosting Edge using a self-signed TLS certificate use
  this to tell the readychecker about your CA

<hr/>

<small><i>
This document was generated automatically by
<a href="https://crates.io/crates/clap-markdown"><code>clap-markdown</code></a>.
</i></small>
<|MERGE_RESOLUTION|>--- conflicted
+++ resolved
@@ -133,14 +133,8 @@
 * `-f`, `--features-refresh-interval-seconds <FEATURES_REFRESH_INTERVAL_SECONDS>` — How long between each refresh for a
   token
 
-<<<<<<< HEAD
-  Default value: `10`
-* `--token-revalidation-interval-seconds <TOKEN_REVALIDATION_INTERVAL_SECONDS>` — How long between each revalidation of
-  a token
-=======
   Default value: `15`
 * `--token-revalidation-interval-seconds <TOKEN_REVALIDATION_INTERVAL_SECONDS>` — How long between each revalidation of a token
->>>>>>> 5c4d9f15
 
   Default value: `3600`
 * `-t`, `--tokens <TOKENS>` — Get data for these client tokens at startup. Accepts comma-separated list of tokens. Hot
