use crate::querystring_extractor::QsQueryCfg;
use crate::{all_features, enabled_features};
use axum::body::Body;
use axum::extract::{ConnectInfo, FromRef, Path, State};
use axum::http::{Response, StatusCode};
use axum::response::IntoResponse;
use axum::routing::{get, post};
use axum::{Json, Router};
use std::net::{IpAddr, SocketAddr};
use std::sync::Arc;
use tracing::instrument;
use unleash_edge_appstate::AppState;
use unleash_edge_appstate::edge_token_extractor::{AuthState, AuthToken};
use unleash_edge_feature_cache::FeatureCache;
use unleash_edge_types::errors::EdgeError;
use unleash_edge_types::metrics::MetricsCache;
use unleash_edge_types::tokens::{EdgeToken, cache_key};
use unleash_edge_types::{EdgeJsonResult, EdgeResult, EngineCache, TokenCache};
use unleash_types::client_features::Context;
use unleash_types::client_metrics::{ClientApplication, ClientMetrics, ConnectVia};
use unleash_types::frontend::{EvaluatedToggle, EvaluatedVariant, FrontendResult};

#[utoipa::path(
    get,
    path = "/all",
    context_path = "/api/frontend",
    responses(
(status = 200, description = "Return all known feature toggles for this token in evaluated (true|false) state", body = FrontendResult),
(status = 403, description = "Was not allowed to access features")
    ),
    params(Context),
    security(
("Authorization" = [])
    )
)]
#[instrument(skip(app_state, edge_token, client_ip, context))]
pub async fn frontend_get_all_features(
    State(app_state): State<FrontendState>,
    AuthToken(edge_token): AuthToken,
    client_ip: ConnectInfo<SocketAddr>,
    QsQueryCfg(context): QsQueryCfg<Context>,
) -> EdgeJsonResult<FrontendResult> {
    all_features(app_state, edge_token, &context, client_ip.ip())
}

#[instrument(skip(app_state, edge_token, client_ip, context))]
pub async fn frontend_post_all_features(
    State(app_state): State<FrontendState>,
    AuthToken(edge_token): AuthToken,
    client_ip: ConnectInfo<SocketAddr>,
    Json(context): Json<Context>,
) -> EdgeJsonResult<FrontendResult> {
    all_features(app_state, edge_token, &context, client_ip.ip())
}

#[instrument(skip(app_state, edge_token, client_ip, context))]
pub async fn frontend_get_enabled_features(
    State(app_state): State<FrontendState>,
    AuthToken(edge_token): AuthToken,
    client_ip: ConnectInfo<SocketAddr>,
    QsQueryCfg(context): QsQueryCfg<Context>,
) -> EdgeJsonResult<FrontendResult> {
    enabled_features(app_state, edge_token, &context, client_ip.ip())
}

#[instrument(skip(app_state, edge_token, client_ip, context))]
pub async fn frontend_post_enabled_features(
    State(app_state): State<FrontendState>,
    AuthToken(edge_token): AuthToken,
    client_ip: ConnectInfo<SocketAddr>,
    Json(context): Json<Context>,
) -> EdgeJsonResult<FrontendResult> {
    enabled_features(app_state, edge_token, &context, client_ip.ip())
}

#[instrument(skip(app_state, edge_token, metrics))]
pub async fn frontend_post_metrics(
    app_state: State<FrontendState>,
    AuthToken(edge_token): AuthToken,
    Json(metrics): Json<ClientMetrics>,
) -> impl IntoResponse {
    unleash_edge_metrics::client_metrics::register_client_metrics(
        edge_token,
        metrics,
        app_state.metrics_cache.clone(),
    );
    Response::builder()
        .status(StatusCode::ACCEPTED)
        .body(Body::empty())
        .unwrap()
}

#[instrument(skip(app_state, edge_token, client_application))]
pub async fn frontend_register_client(
    State(app_state): State<FrontendState>,
    AuthToken(edge_token): AuthToken,
    Json(client_application): Json<ClientApplication>,
) -> impl IntoResponse {
    unleash_edge_metrics::client_metrics::register_client_application(
        edge_token,
        &app_state.connect_via,
        client_application,
        app_state.metrics_cache.clone(),
    );
    Response::builder()
        .status(StatusCode::ACCEPTED)
        .body(Body::empty())
        .unwrap()
}

#[instrument(skip(app_state, edge_token, feature_name, context, connect_info))]
pub async fn frontend_get_feature(
    State(app_state): State<FrontendState>,
    AuthToken(edge_token): AuthToken,
    Path(feature_name): Path<String>,
    QsQueryCfg(context): QsQueryCfg<Context>,
    ConnectInfo(connect_info): ConnectInfo<SocketAddr>,
) -> EdgeJsonResult<EvaluatedToggle> {
    evaluate_feature(
        &app_state.token_cache,
        &app_state.engine_cache,
        &edge_token,
        feature_name,
        context,
        connect_info.ip(),
    )
    .map(Json)
}

#[instrument(skip(app_state, edge_token, feature_name, context, connect_info))]
pub async fn frontend_post_feature(
    State(app_state): State<FrontendState>,
    AuthToken(edge_token): AuthToken,
    Path(feature_name): Path<String>,
    ConnectInfo(connect_info): ConnectInfo<SocketAddr>,
    Json(context): Json<Context>,
) -> EdgeJsonResult<EvaluatedToggle> {
    evaluate_feature(
        &app_state.token_cache,
        &app_state.engine_cache,
        &edge_token,
        feature_name,
        context,
        connect_info.ip(),
    )
    .map(Json)
}

#[instrument(skip(token_cache, engine_cache, edge_token, feature_name, incoming_context))]
fn evaluate_feature(
    token_cache: &TokenCache,
    engine_cache: &EngineCache,
    edge_token: &EdgeToken,
    feature_name: String,
    incoming_context: Context,
    ip: IpAddr,
) -> EdgeResult<EvaluatedToggle> {
    let context: Context = incoming_context.clone();
    let context_with_ip = if context.remote_address.is_none() {
        Context {
            remote_address: Some(ip.to_string()),
            ..context
        }
    } else {
        context
    };
    let validated_token = token_cache
        .get(&edge_token.token)
        .ok_or(EdgeError::EdgeTokenError)?
        .value()
        .clone();
    engine_cache
        .get(&cache_key(&validated_token))
        .and_then(|engine| engine.resolve(&feature_name, &context_with_ip, &None))
        .and_then(|resolved_toggle| {
            if validated_token.projects.contains(&"*".into())
                || validated_token.projects.contains(&resolved_toggle.project)
            {
                Some(resolved_toggle)
            } else {
                None
            }
        })
        .map(|r| EvaluatedToggle {
            name: feature_name.clone(),
            enabled: r.enabled,
            variant: EvaluatedVariant {
                name: r.variant.name,
                enabled: r.variant.enabled,
                payload: r.variant.payload,
            },
            impression_data: r.impression_data,
            impressionData: r.impression_data,
        })
        .ok_or_else(|| EdgeError::FeatureNotFound(feature_name.clone()))
}

#[derive(Clone)]
pub struct FrontendState {
    pub token_cache: Arc<TokenCache>,
    pub features_cache: Arc<FeatureCache>,
    pub engine_cache: Arc<EngineCache>,
    pub metrics_cache: Arc<MetricsCache>,
    pub connect_via: ConnectVia,
}

impl FromRef<AppState> for FrontendState {
    fn from_ref(app: &AppState) -> Self {
        Self {
            features_cache: app.features_cache.clone(),
            token_cache: app.token_cache.clone(),
            engine_cache: app.engine_cache.clone(),
            metrics_cache: app.metrics_cache.clone(),
            connect_via: app.connect_via.clone(),
        }
    }
}

pub(crate) fn frontend_router_for<S>(disable_all_endpoints: bool) -> Router<S>
where
    S: Clone + Send + Sync + 'static,
    FrontendState: FromRef<S>,
    AuthState: FromRef<S>,
{
    let mut common_router = Router::new()
        .route(
            "/frontend",
            get(frontend_get_enabled_features).post(frontend_post_enabled_features),
        )
        .route(
            "/frontend/features/{feature_name}",
            get(frontend_get_feature).post(frontend_post_feature),
        )
        .route("/frontend/client/metrics", post(frontend_post_metrics))
        .route("/frontend/client/register", post(frontend_register_client))
        .route(
            "/proxy",
            get(frontend_get_enabled_features).post(frontend_post_enabled_features),
        )
        .route("/proxy/client/metrics", post(frontend_post_metrics))
        .route("/proxy/client/register", post(frontend_register_client));
    if !disable_all_endpoints {
        common_router = common_router
            .route(
                "/frontend/all",
                get(frontend_get_all_features).post(frontend_post_all_features),
            )
            .route("/frontend/all/client/metrics", post(frontend_post_metrics))
            .route(
                "/frontend/all/client/register",
                post(frontend_register_client),
            )
            .route(
                "/proxy/all",
                get(frontend_get_all_features).post(frontend_post_all_features),
            )
            .route("/proxy/all/client/metrics", post(frontend_post_metrics))
            .route("/proxy/all/client/register", post(frontend_register_client));
    }
    common_router
}

pub fn router(disable_all_endpoints: bool) -> Router<AppState> {
    frontend_router_for::<AppState>(disable_all_endpoints)
}

#[cfg(test)]
mod tests {
    use axum::extract::FromRef;
    use axum::extract::connect_info::MockConnectInfo;
    use axum::http::StatusCode;
    use axum_test::TestServer;
    use serde_json::json;
    use std::fs;
    use std::io::BufReader;
    use std::net::SocketAddr;
    use std::path::PathBuf;
    use std::str::FromStr;
    use std::sync::Arc;
    use unleash_edge_appstate::edge_token_extractor::AuthState;
    use unleash_edge_cli::AuthHeaders;
    use unleash_edge_feature_cache::FeatureCache;
    use unleash_edge_types::metrics::MetricsCache;
    use unleash_edge_types::tokens::{EdgeToken, cache_key};
    use unleash_edge_types::{EngineCache, TokenCache, TokenType, TokenValidationStatus};
    use unleash_types::client_features::{
        ClientFeature, ClientFeatures, Constraint, Operator, Strategy,
    };
    use unleash_types::client_metrics::ConnectVia;
    use unleash_types::frontend::FrontendResult;
    use unleash_yggdrasil::{EngineState, UpdateMessage};

    use crate::frontend::FrontendState;

    #[derive(Clone)]
    struct TestState {
        frontend: FrontendState,
        auth: AuthState,
    }

    impl FromRef<TestState> for AuthState {
        fn from_ref(s: &TestState) -> Self {
            s.auth.clone()
        }
    }

    impl FromRef<TestState> for FrontendState {
        fn from_ref(s: &TestState) -> Self {
            s.frontend.clone()
        }
    }

    impl TestState {
        fn from_caches(token_cache: Arc<TokenCache>, engine_cache: Arc<EngineCache>) -> Self {
            TestState {
                frontend: FrontendState {
<<<<<<< HEAD
                    token_cache: token_cache,
                    engine_cache: engine_cache,
=======
                    token_cache,
                    engine_cache,
>>>>>>> 237f33c3
                    features_cache: Arc::new(FeatureCache::new(Default::default())),
                    metrics_cache: Arc::new(MetricsCache::default()),
                    connect_via: ConnectVia {
                        app_name: "unleash-edge".into(),
                        instance_id: "unleash-edge-test-server".into(),
                    },
                },
                auth: AuthState {
                    token_cache: Arc::new(TokenCache::new()),
                    auth_headers: AuthHeaders::default(),
                },
            }
        }
    }

    fn frontend_test_server(test_state: TestState, disable_all_endpoints: bool) -> TestServer {
        let router = super::frontend_router_for::<TestState>(disable_all_endpoints)
            .with_state(test_state)
            .into_make_service_with_connect_info::<SocketAddr>();
        TestServer::builder()
            .http_transport()
            .build(router)
            .expect("Failed to build test server")
    }

    fn frontend_test_server_with_ip(test_state: TestState, ip_addr: &str) -> TestServer {
        let fake_addr = SocketAddr::from_str(ip_addr).unwrap();
        let router = super::frontend_router_for::<TestState>(false)
            .with_state(test_state)
            .layer(MockConnectInfo(fake_addr));
        TestServer::builder()
            .http_transport()
            .build(router)
            .expect("Failed to build test server")
    }

    #[tokio::test]
    async fn get_requests_to_enabled_endpoint_gets_only_enabled_features() {
        let token_cache = Arc::new(TokenCache::new());
        let mut frontend_token =
            EdgeToken::from_str("*:development.abc123").expect("Failed to parse frontend token");
        frontend_token.token_type = Some(TokenType::Frontend);
        frontend_token.status = TokenValidationStatus::Validated;
        let mut engine_state = EngineState::default();
        engine_state.take_state(UpdateMessage::FullResponse(
            client_features_with_one_enabled_toggle_and_one_disabled_toggle(),
        ));
        let engine_cache = Arc::new(EngineCache::new());
        engine_cache.insert(cache_key(&frontend_token), engine_state);
        let test_state = TestState::from_caches(token_cache, engine_cache);
        let server = frontend_test_server(test_state, true);
        let res = server
            .get("/frontend")
            .add_header("Authorization", frontend_token.token)
            .await;
        assert_eq!(res.status_code(), StatusCode::OK);
        let result = res.json::<FrontendResult>();
        assert_eq!(result.toggles.len(), 1);
        assert_eq!(result.toggles[0].name, "test");
    }

    #[tokio::test]
    async fn get_requests_to_all_endpoint_gets_all_features() {
        let token_cache = Arc::new(TokenCache::new());
        let mut frontend_token =
            EdgeToken::from_str("*:development.abc123").expect("Failed to parse frontend token");
        frontend_token.token_type = Some(TokenType::Frontend);
        frontend_token.status = TokenValidationStatus::Validated;
        let mut engine_state = EngineState::default();
        engine_state.take_state(UpdateMessage::FullResponse(
            client_features_with_one_enabled_toggle_and_one_disabled_toggle(),
        ));
        let engine_cache = Arc::new(EngineCache::new());
        engine_cache.insert(cache_key(&frontend_token), engine_state);
        let test_state = TestState::from_caches(token_cache, engine_cache);
        let server = frontend_test_server(test_state, false);
        let res = server
            .get("/frontend/all")
            .add_header("Authorization", frontend_token.token)
            .await;
        assert_eq!(res.status_code(), StatusCode::OK);
        let result = res.json::<FrontendResult>();
        assert_eq!(result.toggles.len(), 2);
        assert!(result.toggles[0].enabled);
        assert!(!result.toggles[1].enabled);
    }

    #[tokio::test]
    async fn get_requests_parses_context_from_url() {
        let token_cache = Arc::new(TokenCache::new());
        let mut frontend_token =
            EdgeToken::from_str("*:development.abc123").expect("Failed to parse frontend token");
        frontend_token.token_type = Some(TokenType::Frontend);
        frontend_token.status = TokenValidationStatus::Validated;
        let mut engine_state = EngineState::default();
        engine_state.take_state(UpdateMessage::FullResponse(
            client_features_with_constraint_requiring_user_id_of_seven(),
        ));
        let engine_cache = Arc::new(EngineCache::new());
        engine_cache.insert(cache_key(&frontend_token), engine_state);
        let test_state = TestState::from_caches(token_cache, engine_cache);
        let server = frontend_test_server(test_state, true);
        let res = server
            .get("/frontend?userId=7")
            .add_header("Authorization", frontend_token.token.clone())
            .await;
        assert_eq!(res.status_code(), StatusCode::OK);
        let result = res.json::<FrontendResult>();
        assert_eq!(result.toggles.len(), 1);
        assert_eq!(result.toggles[0].name, "test");
        let wrong_user_response = server
            .get("/frontend?userId=152")
            .add_header("Authorization", frontend_token.token)
            .await;
        assert_eq!(wrong_user_response.status_code(), StatusCode::OK);
        let wrong_user_result = wrong_user_response.json::<FrontendResult>();
        assert!(wrong_user_result.toggles.is_empty());
    }

    #[tokio::test]
    async fn post_requests_parses_context_from_body() {
        let token_cache = Arc::new(TokenCache::new());
        let mut frontend_token =
            EdgeToken::from_str("*:development.abc123").expect("Failed to parse frontend token");
        frontend_token.token_type = Some(TokenType::Frontend);
        frontend_token.status = TokenValidationStatus::Validated;
        let mut engine_state = EngineState::default();
        engine_state.take_state(UpdateMessage::FullResponse(
            client_features_with_constraint_requiring_user_id_of_seven(),
        ));
        let engine_cache = Arc::new(EngineCache::new());
        engine_cache.insert(cache_key(&frontend_token), engine_state);
        let test_state = TestState::from_caches(token_cache, engine_cache);
        let server = frontend_test_server(test_state, true);
        let res = server
            .post("/frontend")
            .add_header("Authorization", frontend_token.token.clone())
            .json(&json!({
                "userId": 7
            }))
            .await;
        assert_eq!(res.status_code(), StatusCode::OK);
        let result = res.json::<FrontendResult>();
        assert_eq!(result.toggles.len(), 1);
        assert_eq!(result.toggles[0].name, "test");
        let wrong_user_response = server
            .post("/frontend")
            .add_header("Authorization", frontend_token.token)
            .json(&json!({
                "userId": 170
            }))
            .await;
        assert_eq!(wrong_user_response.status_code(), StatusCode::OK);
        let wrong_user_result = wrong_user_response.json::<FrontendResult>();
        assert!(wrong_user_result.toggles.is_empty());
    }

    #[tokio::test]
    async fn proxy_and_frontend_returns_same_response() {
        let token_cache = Arc::new(TokenCache::new());
        let mut frontend_token =
            EdgeToken::from_str("*:development.abc123").expect("Failed to parse frontend token");
        frontend_token.token_type = Some(TokenType::Frontend);
        frontend_token.status = TokenValidationStatus::Validated;
        let mut engine_state = EngineState::default();
        engine_state.take_state(UpdateMessage::FullResponse(
            client_features_with_one_enabled_toggle_and_one_disabled_toggle(),
        ));
        let engine_cache = Arc::new(EngineCache::new());
        engine_cache.insert(cache_key(&frontend_token), engine_state);
        let test_state = TestState::from_caches(token_cache, engine_cache);
        let server = frontend_test_server(test_state, true);
        let frontend_response = server
            .get("/frontend")
            .add_header("Authorization", frontend_token.token.clone())
            .await;
        assert_eq!(frontend_response.status_code(), StatusCode::OK);
        let frontend_result = frontend_response.json::<FrontendResult>();
        let proxy_response = server
            .get("/proxy")
            .add_header("Authorization", frontend_token.token)
            .await;
        assert_eq!(proxy_response.status_code(), StatusCode::OK);
        let proxy_result = proxy_response.json::<FrontendResult>();
        assert!(frontend_result.toggles.iter().all(|frontend_toggle| {
            proxy_result.toggles.iter().any(|proxy_toggle| {
                frontend_toggle.enabled == proxy_toggle.enabled
                    && frontend_toggle.impression_data == proxy_toggle.impression_data
                    && frontend_toggle.name == proxy_toggle.name
            })
        }))
    }

    #[tokio::test]
    async fn can_get_single_feature_with_top_level_properties() {
        let token_cache = Arc::new(TokenCache::new());
        let mut frontend_token =
            EdgeToken::from_str("*:development.abc123").expect("Failed to parse frontend token");
        frontend_token.token_type = Some(TokenType::Frontend);
        frontend_token.status = TokenValidationStatus::Validated;
        token_cache.insert(frontend_token.token.clone(), frontend_token.clone());
        let mut engine_state = EngineState::default();
        engine_state.take_state(UpdateMessage::FullResponse(
            client_features_with_constraint_requiring_test_property_to_be_42(),
        ));
        let engine_cache = Arc::new(EngineCache::new());
        engine_cache.insert(cache_key(&frontend_token), engine_state);
        let test_state = TestState::from_caches(token_cache, engine_cache);
        let server = frontend_test_server(test_state, true);
        let res = server
            .get("/frontend/features/test?test_property=42")
            .add_header("Authorization", frontend_token.token.clone())
            .await;
        assert_eq!(res.status_code(), StatusCode::OK);
    }

    #[tokio::test]
    async fn trying_to_evaluate_feature_you_do_not_have_access_to_will_give_not_found() {
        let token_cache = Arc::new(TokenCache::new());
        let mut frontend_token =
            EdgeToken::from_str("dx:development.abc123").expect("Failed to parse frontend token");
        frontend_token.token_type = Some(TokenType::Frontend);
        frontend_token.status = TokenValidationStatus::Validated;
        token_cache.insert(frontend_token.token.clone(), frontend_token.clone());
        let mut engine_state = EngineState::default();
        engine_state.take_state(UpdateMessage::FullResponse(features_from_disk(
            "../../examples/hostedexample.json",
        )));
        let engine_cache = Arc::new(EngineCache::new());
        engine_cache.insert(cache_key(&frontend_token), engine_state);
        let test_state = TestState::from_caches(token_cache, engine_cache);
        let server = frontend_test_server(test_state, true);
        let res = server
            .get("/frontend/features/variantsPerEnvironment")
            .add_header("Authorization", frontend_token.token.clone())
            .await;
        assert_eq!(res.status_code(), StatusCode::NOT_FOUND);
    }

    #[tokio::test]
    async fn can_handle_custom_context_fields() {
        let token_cache = Arc::new(TokenCache::new());
        let mut frontend_token =
            EdgeToken::from_str("*:development.abc123").expect("Failed to parse frontend token");
        frontend_token.token_type = Some(TokenType::Frontend);
        frontend_token.status = TokenValidationStatus::Validated;
        token_cache.insert(frontend_token.token.clone(), frontend_token.clone());
        let mut engine_state = EngineState::default();
        engine_state.take_state(UpdateMessage::FullResponse(features_from_disk(
            "../../examples/with_custom_constraint.json",
        )));
        let engine_cache = Arc::new(EngineCache::new());
        engine_cache.insert(cache_key(&frontend_token), engine_state);
        let test_state = TestState::from_caches(token_cache, engine_cache);
        let server = frontend_test_server(test_state, true);
        let res = server
            .get("/frontend?properties[companyId]=bricks")
            .add_header("Authorization", frontend_token.token.clone())
            .await;
        assert_eq!(res.status_code(), StatusCode::OK);
        let frontend_result = res.json::<FrontendResult>();
        assert_eq!(frontend_result.toggles.len(), 1);
        let res = server
            .get("/frontend?properties%5BcompanyId%5D=bricks")
            .add_header("Authorization", frontend_token.token.clone())
            .await;
        assert_eq!(res.status_code(), StatusCode::OK);
        let frontend_result = res.json::<FrontendResult>();
        assert_eq!(frontend_result.toggles.len(), 1);
    }
    #[tokio::test]
    async fn can_handle_custom_context_fields_with_post() {
        let token_cache = Arc::new(TokenCache::new());
        let mut frontend_token =
            EdgeToken::from_str("*:development.abc123").expect("Failed to parse frontend token");
        frontend_token.token_type = Some(TokenType::Frontend);
        frontend_token.status = TokenValidationStatus::Validated;
        token_cache.insert(frontend_token.token.clone(), frontend_token.clone());
        let mut engine_state = EngineState::default();
        engine_state.take_state(UpdateMessage::FullResponse(features_from_disk(
            "../../examples/with_custom_constraint.json",
        )));
        let engine_cache = Arc::new(EngineCache::new());
        engine_cache.insert(cache_key(&frontend_token), engine_state);
        let test_state = TestState::from_caches(token_cache, engine_cache);
        let server = frontend_test_server(test_state, true);
        let res = server
            .post("/frontend")
            .add_header("Authorization", frontend_token.token.clone())
            .json(&json!({
                "properties": {
                    "companyId": "bricks"
                }
            }))
            .await;
        assert_eq!(res.status_code(), StatusCode::OK);
        let frontend_result = res.json::<FrontendResult>();
        assert_eq!(frontend_result.toggles.len(), 1);
    }

    #[tokio::test]
    async fn will_evaluate_ip_strategy_from_middleware() {
        let token_cache = Arc::new(TokenCache::new());
        let mut frontend_token =
            EdgeToken::from_str("*:development.abc123").expect("Failed to parse frontend token");
        frontend_token.token_type = Some(TokenType::Frontend);
        frontend_token.status = TokenValidationStatus::Validated;
        token_cache.insert(frontend_token.token.clone(), frontend_token.clone());
        let mut engine_state = EngineState::default();
        engine_state.take_state(UpdateMessage::FullResponse(features_from_disk(
            "../../examples/ip_address_feature.json",
        )));
        let engine_cache = Arc::new(EngineCache::new());
        engine_cache.insert(cache_key(&frontend_token), engine_state);
        let test_state = TestState::from_caches(token_cache, engine_cache);
        let server = frontend_test_server_with_ip(test_state.clone(), "192.168.0.1:80");
        let res = server
            .get("/frontend")
            .add_header("Content-Type", "application/json")
            .add_header("Authorization", frontend_token.token.clone())
            .await;
        assert_eq!(res.status_code(), StatusCode::OK);
        let frontend_result = res.json::<FrontendResult>();
        assert_eq!(frontend_result.toggles.len(), 1);
        assert_eq!(frontend_result.toggles[0].name, "ip_addr");
    }

    fn client_features_with_one_enabled_toggle_and_one_disabled_toggle() -> ClientFeatures {
        ClientFeatures {
            version: 1,
            features: vec![
                ClientFeature {
                    name: "test".into(),
                    enabled: true,
                    strategies: None,
                    ..ClientFeature::default()
                },
                ClientFeature {
                    name: "test2".into(),
                    enabled: false,
                    strategies: None,
                    ..ClientFeature::default()
                },
            ],
            segments: None,
            query: None,
            meta: None,
        }
    }
    fn client_features_with_constraint_requiring_user_id_of_seven() -> ClientFeatures {
        ClientFeatures {
            version: 1,
            features: vec![ClientFeature {
                name: "test".into(),
                enabled: true,
                strategies: Some(vec![Strategy {
                    name: "default".into(),
                    sort_order: None,
                    segments: None,
                    variants: None,
                    constraints: Some(vec![Constraint {
                        context_name: "userId".into(),
                        operator: Operator::In,
                        case_insensitive: false,
                        inverted: false,
                        values: Some(vec!["7".into()]),
                        value: None,
                    }]),
                    parameters: None,
                }]),
                ..ClientFeature::default()
            }],
            segments: None,
            query: None,
            meta: None,
        }
    }
    fn client_features_with_constraint_requiring_test_property_to_be_42() -> ClientFeatures {
        ClientFeatures {
            version: 1,
            features: vec![ClientFeature {
                name: "test".into(),
                enabled: true,
                strategies: Some(vec![Strategy {
                    name: "default".into(),
                    sort_order: None,
                    segments: None,
                    variants: None,
                    constraints: Some(vec![Constraint {
                        context_name: "test_property".into(),
                        operator: Operator::In,
                        case_insensitive: false,
                        inverted: false,
                        values: Some(vec!["42".into()]),
                        value: None,
                    }]),
                    parameters: None,
                }]),
                ..ClientFeature::default()
            }],
            segments: None,
            query: None,
            meta: None,
        }
    }
    fn features_from_disk(path: &str) -> ClientFeatures {
        let path = PathBuf::from(path);
        let file = fs::File::open(path).unwrap();
        let reader = BufReader::new(file);
        serde_json::from_reader(reader).unwrap()
    }
}<|MERGE_RESOLUTION|>--- conflicted
+++ resolved
@@ -314,13 +314,8 @@
         fn from_caches(token_cache: Arc<TokenCache>, engine_cache: Arc<EngineCache>) -> Self {
             TestState {
                 frontend: FrontendState {
-<<<<<<< HEAD
-                    token_cache: token_cache,
-                    engine_cache: engine_cache,
-=======
                     token_cache,
                     engine_cache,
->>>>>>> 237f33c3
                     features_cache: Arc::new(FeatureCache::new(Default::default())),
                     metrics_cache: Arc::new(MetricsCache::default()),
                     connect_via: ConnectVia {
