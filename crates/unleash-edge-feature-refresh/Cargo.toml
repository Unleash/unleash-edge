--- conflicted
+++ resolved
@@ -40,8 +40,5 @@
 unleash-edge-appstate = { workspace = true }
 unleash-edge-client-api = { workspace = true }
 unleash-edge-edge-api = { workspace = true }
-<<<<<<< HEAD
 unleash-edge-cli = { workspace = true }
-=======
-unleash-edge-feature-refresh = { workspace = true }
->>>>>>> 5dcd4810
+unleash-edge-feature-refresh = { workspace = true }