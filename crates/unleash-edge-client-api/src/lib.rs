--- conflicted
+++ resolved
@@ -13,28 +13,9 @@
 pub mod register;
 pub mod streaming;
 
-<<<<<<< HEAD
-pub trait ClientApiState: Clone + Send + Sync + 'static {}
-impl<S> ClientApiState for S
-where
-    S: Clone + Send + Sync + 'static,
-    FeatureState: FromRef<S>,
-    DeltaState: FromRef<S>,
-    MetricsState: FromRef<S>,
-    AuthState: FromRef<S>,
-    RegisterState: FromRef<S>,
-    StreamingState: FromRef<S>,
-{
-}
-
-pub fn router_for<S>() -> Router<S>
-where
-    S: Clone + Send + Sync + 'static + ClientApiState,
-=======
 pub fn router_for<S>() -> Router<S>
 where
     S: Clone + Send + Sync + 'static,
->>>>>>> 237f33c3
     FeatureState: FromRef<S>,
     DeltaState: FromRef<S>,
     MetricsState: FromRef<S>,
