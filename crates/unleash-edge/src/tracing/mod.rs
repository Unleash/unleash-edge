--- conflicted
+++ resolved
@@ -1,16 +1,6 @@
 use tracing_subscriber::{EnvFilter, Layer, Registry};
 use unleash_edge_cli::{CliArgs, LogFormat};
 
-<<<<<<< HEAD
-#[cfg(feature = "tracing-datadog")]
-pub mod datadog;
-#[cfg(feature = "tracing-otlp")]
-pub mod otlp;
-#[cfg(feature = "tracing-sentry")]
-pub mod sentry;
-
-=======
->>>>>>> 0cd666d3
 pub fn log_filter() -> EnvFilter {
     EnvFilter::try_from_default_env()
         .or_else(|_| EnvFilter::try_new("info"))
