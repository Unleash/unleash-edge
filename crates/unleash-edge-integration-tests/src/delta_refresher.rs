--- conflicted
+++ resolved
@@ -12,31 +12,18 @@
     use dashmap::DashMap;
     use etag::EntityTag;
     use std::sync::Arc;
-<<<<<<< HEAD
-    use tracing::info;
-=======
 
     use unleash_types::client_features::{
         ClientFeature, ClientFeatures, ClientFeaturesDelta, Constraint, DeltaEvent, Operator,
         Segment,
     };
 
->>>>>>> 0cd666d3
     use unleash_edge_delta::cache_manager::DeltaCacheManager;
     use unleash_edge_feature_cache::FeatureCache;
     use unleash_edge_feature_refresh::FeatureRefresher;
     use unleash_edge_http_client::{ClientMetaInformation, UnleashClient};
-<<<<<<< HEAD
-=======
     use unleash_edge_types::EngineCache;
->>>>>>> 0cd666d3
     use unleash_edge_types::tokens::EdgeToken;
-    use unleash_edge_types::{EdgeResult, EngineCache};
-    use unleash_types::client_features::{
-        ClientFeature, ClientFeatures, ClientFeaturesDelta, Constraint, DeltaEvent, Operator,
-        Segment,
-    };
-    use unleash_yggdrasil::EngineState;
 
     #[tokio::test]
     #[tracing_test::traced_test]
