--- conflicted
+++ resolved
@@ -83,7 +83,6 @@
         }
         InstanceDataSending::SendInstanceData(instance_data_sender) => {
             let observed_data = our_instance_data.observe(
-                &instance_data_sender.registry,
                 downstream_instance_data.read().await.clone(),
                 &instance_data_sender.base_path,
             );
@@ -128,7 +127,6 @@
     instance_data_sender: Arc<InstanceDataSending>,
     our_instance_data: Arc<EdgeInstanceData>,
     downstream_instance_data: Arc<RwLock<Vec<EdgeInstanceData>>>,
-<<<<<<< HEAD
 ) -> Pin<Box<dyn Future<Output = ()> + Send>> {
     let instance_data_sender = instance_data_sender.clone();
     let our_instance_data = our_instance_data.clone();
@@ -146,17 +144,6 @@
             warn!("Failed to send last set of instance data during graceful exit: {err:?}");
         }
     })
-=======
-) -> Result<(), EdgeError> {
-    let observed_data = our_instance_data.observe(
-        downstream_instance_data.read().await.clone(),
-        &instance_data_sender.base_path,
-    );
-    instance_data_sender
-        .unleash_client
-        .post_edge_observability_data(observed_data, &instance_data_sender.token)
-        .await
->>>>>>> 619ffafe
 }
 
 pub fn create_send_instance_data_task(
