[workspace]
resolver = "3"

members = ["crates/*"]

[workspace.package]
version = "20.1.0"
authors = [
    "Unleash developers <team@getunleash.io>",
    "Christopher Kolstad <chriswk@getunleash.io>",
    "Simon Hornby <simon@getunleash.io>",
    "Nuno Gois <nuno@getunleash.io>",
    "Gaston Fournier <gaston@getunleash.io>",
]
description = "Unleash edge is a proxy for Unleash. It can return both evaluated feature toggles as well as the raw data from Unleash's client API"
edition = "2024"
homepage = "https://github.com/Unleash/unleash-edge"
documentation = "https://docs.getunleash.io/reference/unleash-edge"
license = "MIT"
repository = "https://github.com/Unleash/unleash-edge"
rust-version = "1.89.0"

[workspace.dependencies]
ahash = { version = "0.8.12" }
anyhow = { version = "1.0.100" }
async-trait = { version = "0.1.89" }
aws-config = { version = "1.8.8", features = ["behavior-version-latest"] }
aws-sdk-s3 = { version = "1.108.0", features = ["behavior-version-latest"] }
axum = { version = "0.8.6", features = ["macros", "tokio", "json", "query", "tracing"] }
axum-extra = { version = "0.10.3", features = ["tracing"] }
axum-server = { version = "0.7.2", features = ["tls-rustls"] }
axum-test = { version = "18.1.0", features = ["pretty-assertions", "reqwest"] }
base64 = { version = "0.22.1" }
chrono = { version = "0.4.42", features = ["serde"] }
cidr = { version = "0.3.1" }
clap = { version = "4.5.48", features = ["derive", "env"] }
clap-markdown = { version = "0.1.5" }
dashmap = { version = "6.1.0", features = ["serde"] }
etag = { version = "4.0.0" }
eventsource-client = { version = "0.15.1" }
eventsource-stream = { version = "0.2.3" }
futures = { version = "0.3.31" }
futures-util = { version = "0.3.31" }
http = { version = "1.3.1" }
hyper-util = { version = "0.1.17" }
ipnet = { version = "2.11.0" }
itertools = { version = "0.14.0" }
json-structural-diff = { version = "0.2.0" }
lazy_static = { version = "1.5.0" }
maplit = { version = "1.0.2" }
num_cpus = { version = "1.17.0" }
opentelemetry = { version = "0.30.0", features = ["trace", "metrics", "logs", "tracing"] }
opentelemetry-otlp = { version = "0.30.0", features = ["reqwest", "tracing", "grpc-tonic"] }
opentelemetry_sdk = { version = "0.30.0", features = ["trace"] }
p12-keystore = { version = "0.2.0" }
pkix = { version = "0.2.4" }
pretty_assertions = { version = "1.4.1" }
prometheus = { version = "0.14.0", features = ["process"] }
prometheus-reqwest-remote-write = { version = "0.4.0" }
proptest = { version = "1.8.0" }
rand = "0.9.2"
redis = { version = "0.32.7", features = ["tokio-rustls-comp", "cluster"] }
reqwest = { version = "0.12.23", default-features = false, features = ["rustls-tls", "json", "stream"] }
rustls = { version = "0.23.32", default-features = false, features = ["ring"] }
rustls-pemfile = { version = "2.2.0" }
semver = { version = "1.0.27" }
serde = { version = "1.0.228", features = ["derive"] }
serde_json = { version = "1.0.145" }
serde_qs = { version = "0.15.0", features = ["axum"] }
shadow-rs = { version = "1.4.0" }
socket2 = { version = "0.6.0" }
test-case = { version = "3.3.1" }
tokio = { version = "1.47.1", features = ["macros", "rt-multi-thread", "tracing", "fs", "signal"] }
tokio-rustls = { version = "0.26.4" }
tokio-stream = { version = "0.1.17", features = ["sync"] }
tower = { version = "0.5.2" }
tower-http = { version = "0.6.6", features = ["cors", "normalize-path", "trace", "compression-gzip", "compression-zstd", "compression-br", "compression-deflate"] }
tracing = { version = "0.1.41" }
tracing-opentelemetry = { version = "0.31.0", features = ["metrics"] }
tracing-subscriber = { version = "0.3.20", features = ["env-filter", "json"] }
tracing-test = { version = "0.2.5" }
traced-test = { version = "1.0.4" }
ulid = { version = "1.2.1", features = ["serde"] }
<<<<<<< HEAD
unleash-edge-appstate = { path = "./crates/unleash-edge-appstate", version = "20.0.0" }
unleash-edge-auth = { path = "./crates/unleash-edge-auth", version = "20.0.0" }
unleash-edge-backstage = { path = "./crates/unleash-edge-backstage", version = "20.0.0" }
unleash-edge-cli = { path = "./crates/unleash-edge-cli", version = "20.0.0" }
unleash-edge-client-api = { path = "./crates/unleash-edge-client-api", version = "20.0.0" }
unleash-edge-delta = { path = "./crates/unleash-edge-delta", version = "20.0.0" }
unleash-edge-edge-api = { path = "./crates/unleash-edge-edge-api", version = "20.0.0" }
unleash-edge-enterprise = {path = "./crates/unleash-edge-enterprise", version = "20.0.0" }
unleash-edge-feature-cache = { path = "./crates/unleash-edge-feature-cache", version = "20.0.0" }
unleash-edge-feature-filters = { path = "./crates/unleash-edge-feature-filters", version = "20.0.0" }
unleash-edge-feature-refresh = { path = "./crates/unleash-edge-feature-refresh", version = "20.0.0" }
unleash-edge-frontend-api = { path = "./crates/unleash-edge-frontend-api", version = "20.0.0" }
unleash-edge-http-client = { path = "./crates/unleash-edge-http-client", version = "20.0.0" }
unleash-edge-metrics = { path = "./crates/unleash-edge-metrics", version = "20.0.0" }
unleash-edge-offline = { path = "./crates/unleash-edge-offline", version = "20.0.0" }
unleash-edge-persistence = { path = "./crates/unleash-edge-persistence", version = "20.0.0" }
unleash-edge-request-logger = { path = "./crates/unleash-edge-request-logger", version = "20.0.0" }
unleash-edge-streaming = { path = "./crates/unleash-edge-streaming", version = "20.0.0" }
unleash-edge-types = { path = "./crates/unleash-edge-types", version = "20.0.0" }
=======
unleash-edge-appstate = { path = "./crates/unleash-edge-appstate", version = "20.1.0" }
unleash-edge-auth = { path = "./crates/unleash-edge-auth", version = "20.1.0" }
unleash-edge-backstage = { path = "./crates/unleash-edge-backstage", version = "20.1.0" }
unleash-edge-cli = { path = "./crates/unleash-edge-cli", version = "20.1.0" }
unleash-edge-client-api = { path = "./crates/unleash-edge-client-api", version = "20.1.0" }
unleash-edge-delta = { path = "./crates/unleash-edge-delta", version = "20.1.0" }
unleash-edge-edge-api = { path = "./crates/unleash-edge-edge-api", version = "20.1.0" }
unleash-edge-feature-cache = { path = "./crates/unleash-edge-feature-cache", version = "20.1.0" }
unleash-edge-feature-filters = { path = "./crates/unleash-edge-feature-filters", version = "20.1.0" }
unleash-edge-feature-refresh = { path = "./crates/unleash-edge-feature-refresh", version = "20.1.0" }
unleash-edge-frontend-api = { path = "./crates/unleash-edge-frontend-api", version = "20.1.0" }
unleash-edge-http-client = { path = "./crates/unleash-edge-http-client", version = "20.1.0" }
unleash-edge-metrics = { path = "./crates/unleash-edge-metrics", version = "20.1.0" }
unleash-edge-offline = { path = "./crates/unleash-edge-offline", version = "20.1.0" }
unleash-edge-persistence = { path = "./crates/unleash-edge-persistence", version = "20.1.0" }
unleash-edge-request-logger = { path = "./crates/unleash-edge-request-logger", version = "20.1.0" }
unleash-edge-streaming = { path = "./crates/unleash-edge-streaming", version = "20.1.0" }
unleash-edge-types = { path = "./crates/unleash-edge-types", version = "20.1.0" }
>>>>>>> dd526e1e
unleash-types = { version = "0.15.21", features = ["hashes", "openapi"] }
unleash-yggdrasil = { version = "0.18.1" }
url = { version = "2.5.7" }
utoipa = { version = "5.4.0", features = ["chrono", "axum_extras"] }
utoipauto = { version = "0.3.0-alpha.2" }
utoipa-swagger-ui = { version = "9.0.2", features = ["axum"] }

# The profile that 'dist' will build with
[profile.dist]
inherits = "release"
lto = "thin"<|MERGE_RESOLUTION|>--- conflicted
+++ resolved
@@ -81,27 +81,6 @@
 tracing-test = { version = "0.2.5" }
 traced-test = { version = "1.0.4" }
 ulid = { version = "1.2.1", features = ["serde"] }
-<<<<<<< HEAD
-unleash-edge-appstate = { path = "./crates/unleash-edge-appstate", version = "20.0.0" }
-unleash-edge-auth = { path = "./crates/unleash-edge-auth", version = "20.0.0" }
-unleash-edge-backstage = { path = "./crates/unleash-edge-backstage", version = "20.0.0" }
-unleash-edge-cli = { path = "./crates/unleash-edge-cli", version = "20.0.0" }
-unleash-edge-client-api = { path = "./crates/unleash-edge-client-api", version = "20.0.0" }
-unleash-edge-delta = { path = "./crates/unleash-edge-delta", version = "20.0.0" }
-unleash-edge-edge-api = { path = "./crates/unleash-edge-edge-api", version = "20.0.0" }
-unleash-edge-enterprise = {path = "./crates/unleash-edge-enterprise", version = "20.0.0" }
-unleash-edge-feature-cache = { path = "./crates/unleash-edge-feature-cache", version = "20.0.0" }
-unleash-edge-feature-filters = { path = "./crates/unleash-edge-feature-filters", version = "20.0.0" }
-unleash-edge-feature-refresh = { path = "./crates/unleash-edge-feature-refresh", version = "20.0.0" }
-unleash-edge-frontend-api = { path = "./crates/unleash-edge-frontend-api", version = "20.0.0" }
-unleash-edge-http-client = { path = "./crates/unleash-edge-http-client", version = "20.0.0" }
-unleash-edge-metrics = { path = "./crates/unleash-edge-metrics", version = "20.0.0" }
-unleash-edge-offline = { path = "./crates/unleash-edge-offline", version = "20.0.0" }
-unleash-edge-persistence = { path = "./crates/unleash-edge-persistence", version = "20.0.0" }
-unleash-edge-request-logger = { path = "./crates/unleash-edge-request-logger", version = "20.0.0" }
-unleash-edge-streaming = { path = "./crates/unleash-edge-streaming", version = "20.0.0" }
-unleash-edge-types = { path = "./crates/unleash-edge-types", version = "20.0.0" }
-=======
 unleash-edge-appstate = { path = "./crates/unleash-edge-appstate", version = "20.1.0" }
 unleash-edge-auth = { path = "./crates/unleash-edge-auth", version = "20.1.0" }
 unleash-edge-backstage = { path = "./crates/unleash-edge-backstage", version = "20.1.0" }
@@ -109,6 +88,7 @@
 unleash-edge-client-api = { path = "./crates/unleash-edge-client-api", version = "20.1.0" }
 unleash-edge-delta = { path = "./crates/unleash-edge-delta", version = "20.1.0" }
 unleash-edge-edge-api = { path = "./crates/unleash-edge-edge-api", version = "20.1.0" }
+unleash-edge-enterprise = {path = "./crates/unleash-edge-enterprise", version = "20.1.0" }
 unleash-edge-feature-cache = { path = "./crates/unleash-edge-feature-cache", version = "20.1.0" }
 unleash-edge-feature-filters = { path = "./crates/unleash-edge-feature-filters", version = "20.1.0" }
 unleash-edge-feature-refresh = { path = "./crates/unleash-edge-feature-refresh", version = "20.1.0" }
@@ -120,7 +100,6 @@
 unleash-edge-request-logger = { path = "./crates/unleash-edge-request-logger", version = "20.1.0" }
 unleash-edge-streaming = { path = "./crates/unleash-edge-streaming", version = "20.1.0" }
 unleash-edge-types = { path = "./crates/unleash-edge-types", version = "20.1.0" }
->>>>>>> dd526e1e
 unleash-types = { version = "0.15.21", features = ["hashes", "openapi"] }
 unleash-yggdrasil = { version = "0.18.1" }
 url = { version = "2.5.7" }
