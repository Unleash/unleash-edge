use crate::error::EdgeError;
use crate::filters::{
    filter_client_features, name_match_filter, name_prefix_filter, project_filter, FeatureFilterSet,
};
use crate::http::feature_refresher::FeatureRefresher;
use crate::metrics::client_metrics::MetricsCache;
use crate::tokens::cache_key;
<<<<<<< HEAD
use crate::types::{
    BatchMetricsRequestBody, EdgeJsonResult, EdgeResult, EdgeToken, FeatureFilters,
};
=======
use crate::types::{self, EdgeJsonResult, EdgeResult, EdgeToken, FeatureFilters};
>>>>>>> 5a3db0ea
use actix_web::web::{self, Data, Json, Query};
use actix_web::{get, post, HttpRequest, HttpResponse};
use dashmap::DashMap;
use unleash_types::client_features::{ClientFeature, ClientFeatures};
use unleash_types::client_metrics::{ClientApplication, ClientMetrics, ConnectVia};

#[utoipa::path(
    context_path = "/api/client",
    params(FeatureFilters),
    responses(
        (status = 200, description = "Return feature toggles for this token", body = ClientFeatures),
        (status = 403, description = "Was not allowed to access features"),
        (status = 400, description = "Invalid parameters used")
    ),
    security(
        ("Authorization" = [])
    )
)]
#[get("/features")]
pub async fn get_features(
    edge_token: EdgeToken,
    features_cache: Data<DashMap<String, ClientFeatures>>,
    token_cache: Data<DashMap<String, EdgeToken>>,
    filter_query: Query<FeatureFilters>,
    req: HttpRequest,
) -> EdgeJsonResult<ClientFeatures> {
    resolve_features(edge_token, features_cache, token_cache, filter_query, req).await
}
#[utoipa::path(
    context_path = "/api/client",
    params(FeatureFilters),
    responses(
        (status = 200, description = "Return feature toggles for this token", body = ClientFeatures),
        (status = 403, description = "Was not allowed to access features"),
        (status = 400, description = "Invalid parameters used")
    ),
    security(
        ("Authorization" = [])
    )
)]
#[post("/features")]
pub async fn post_features(
    edge_token: EdgeToken,
    features_cache: Data<DashMap<String, ClientFeatures>>,
    token_cache: Data<DashMap<String, EdgeToken>>,
    filter_query: Query<FeatureFilters>,
    req: HttpRequest,
) -> EdgeJsonResult<ClientFeatures> {
    resolve_features(edge_token, features_cache, token_cache, filter_query, req).await
}

async fn resolve_features(
    edge_token: EdgeToken,
    features_cache: Data<DashMap<String, ClientFeatures>>,
    token_cache: Data<DashMap<String, EdgeToken>>,
    filter_query: Query<FeatureFilters>,
    req: HttpRequest,
) -> EdgeJsonResult<ClientFeatures> {
    let validated_token = token_cache
        .get(&edge_token.token)
        .map(|e| e.value().clone())
        .ok_or(EdgeError::AuthorizationDenied)?;

    let query_filters = filter_query.into_inner();
    let query = unleash_types::client_features::Query {
        tags: None,
        projects: Some(validated_token.projects.clone()),
        name_prefix: query_filters.name_prefix.clone(),
        environment: validated_token.environment.clone(),
        inline_segment_constraints: Some(false),
    };

    let filter_set = if let Some(name_prefix) = query_filters.name_prefix {
        FeatureFilterSet::from(Box::new(name_prefix_filter(name_prefix)))
    } else {
        FeatureFilterSet::default()
    }
    .with_filter(project_filter(&validated_token));

    let client_features = match req.app_data::<Data<FeatureRefresher>>() {
        Some(refresher) => {
            refresher
                .features_for_filter(validated_token.clone(), &filter_set)
                .await
        }
        None => features_cache
            .get(&cache_key(&validated_token))
            .map(|client_features| filter_client_features(&client_features, &filter_set))
            .ok_or(EdgeError::ClientCacheError),
    }?;

    Ok(Json(ClientFeatures {
        query: Some(query),
        ..client_features
    }))
}
#[utoipa::path(
    context_path = "/api/client",
    params(("feature_name" = String, Path,)),
    responses(
        (status = 200, description = "Return feature toggles for this token", body = ClientFeature),
        (status = 403, description = "Was not allowed to access feature"),
        (status = 400, description = "Invalid parameters used"),
        (status = 404, description = "Feature did not exist or token used was not allowed to access it")
    ),
    security(
        ("Authorization" = [])
    )
)]
#[get("/features/{feature_name}")]
pub async fn get_feature(
    edge_token: EdgeToken,
    features_cache: Data<DashMap<String, ClientFeatures>>,
    token_cache: Data<DashMap<String, EdgeToken>>,
    feature_name: web::Path<String>,
    req: HttpRequest,
) -> EdgeJsonResult<ClientFeature> {
    let validated_token = token_cache
        .get(&edge_token.token)
        .map(|e| e.value().clone())
        .ok_or(EdgeError::AuthorizationDenied)?;

    let filter_set = FeatureFilterSet::from(Box::new(name_match_filter(feature_name.clone())))
        .with_filter(project_filter(&validated_token));

    match req.app_data::<Data<FeatureRefresher>>() {
        Some(refresher) => {
            refresher
                .features_for_filter(validated_token.clone(), &filter_set)
                .await
        }
        None => features_cache
            .get(&cache_key(&validated_token))
            .map(|client_features| filter_client_features(&client_features, &filter_set))
            .ok_or(EdgeError::ClientCacheError),
    }
    .map(|client_features| client_features.features.into_iter().next())?
    .ok_or(EdgeError::FeatureNotFound(feature_name.into_inner()))
    .map(Json)
}

#[utoipa::path(
    context_path = "/api/client",
    responses(
        (status = 202, description = "Accepted client application registration"),
        (status = 403, description = "Was not allowed to register client application"),
    ),
    request_body = ClientApplication,
    security(
        ("Authorization" = [])
    )
)]
#[post("/register")]
pub async fn register(
    edge_token: EdgeToken,
    connect_via: Data<ConnectVia>,
    client_application: Json<ClientApplication>,
    metrics_cache: Data<MetricsCache>,
) -> EdgeResult<HttpResponse> {
    crate::metrics::client_metrics::register_client_application(
        edge_token,
        &connect_via,
        client_application.into_inner(),
        metrics_cache,
    );
    Ok(HttpResponse::Accepted()
        .append_header(("X-Edge-Version", types::EDGE_VERSION))
        .finish())
}

#[utoipa::path(
    context_path = "/api/client",
    responses(
        (status = 202, description = "Accepted client metrics"),
        (status = 403, description = "Was not allowed to post metrics"),
    ),
    request_body = ClientMetrics,
    security(
        ("Authorization" = [])
    )
)]
#[post("/metrics")]
pub async fn metrics(
    edge_token: EdgeToken,
    metrics: Json<ClientMetrics>,
    metrics_cache: Data<MetricsCache>,
) -> EdgeResult<HttpResponse> {
    crate::metrics::client_metrics::register_client_metrics(
        edge_token,
        metrics.into_inner(),
        metrics_cache,
    );
    Ok(HttpResponse::Accepted().finish())
}

#[utoipa::path(
context_path = "/api/client",
responses(
(status = 202, description = "Accepted bulk metrics"),
(status = 403, description = "Was not allowed to post bulk metrics")
),
request_body = BatchMetricsRequestBody,
security(
("Authorization" = [])
)
)]
#[post("/metrics/bulk")]
pub async fn post_bulk_metrics(
    edge_token: EdgeToken,
    bulk_metrics: Json<BatchMetricsRequestBody>,
    connect_via: Data<ConnectVia>,
    metrics_cache: Data<MetricsCache>,
) -> EdgeResult<HttpResponse> {
    crate::metrics::client_metrics::register_bulk_metrics(
        metrics_cache.get_ref(),
        connect_via.get_ref(),
        &edge_token,
        bulk_metrics.into_inner(),
    );
    Ok(HttpResponse::Accepted().finish())
}
pub fn configure_client_api(cfg: &mut web::ServiceConfig) {
    cfg.service(
        web::scope("/client")
            .wrap(crate::middleware::as_async_middleware::as_async_middleware(
                crate::middleware::validate_token::validate_token,
            ))
            .service(get_features)
            .service(get_feature)
            .service(register)
            .service(metrics)
            .service(post_bulk_metrics),
    );
}

pub fn configure_experimental_post_features(
    cfg: &mut web::ServiceConfig,
    post_features_enabled: bool,
) {
    if post_features_enabled {
        cfg.service(post_features);
    }
}

#[cfg(test)]
mod tests {

    use crate::metrics::client_metrics::{ApplicationKey, MetricsBatch, MetricsKey};
    use crate::types::{TokenType, TokenValidationStatus};
    use std::collections::HashMap;
    use std::path::PathBuf;
    use std::str::FromStr;
    use std::sync::Arc;

    use super::*;

    use crate::auth::token_validator::TokenValidator;
    use crate::cli::{OfflineArgs, TokenHeader};
    use crate::http::unleash_client::UnleashClient;
    use crate::middleware;
    use crate::tests::{features_from_disk, upstream_server};
    use actix_http::Request;
    use actix_web::{
        http::header::ContentType,
        test,
        web::{self, Data},
        App, ResponseError,
    };
    use chrono::{DateTime, Duration, TimeZone, Utc};
    use maplit::hashmap;
    use reqwest::StatusCode;
    use ulid::Ulid;
    use unleash_types::client_features::{ClientFeature, Constraint, Operator, Strategy};
    use unleash_types::client_metrics::{
        ClientMetricsEnv, ConnectViaBuilder, MetricBucket, ToggleStats,
    };
    use unleash_yggdrasil::EngineState;

    async fn make_metrics_post_request() -> Request {
        test::TestRequest::post()
            .uri("/api/client/metrics")
            .insert_header(ContentType::json())
            .insert_header((
                "Authorization",
                "*:development.03fa5f506428fe80ed5640c351c7232e38940814d2923b08f5c05fa7",
            ))
            .set_json(Json(ClientMetrics {
                app_name: "some-app".into(),
                instance_id: Some("some-instance".into()),
                bucket: MetricBucket {
                    start: Utc.with_ymd_and_hms(1867, 11, 7, 12, 0, 0).unwrap(),
                    stop: Utc.with_ymd_and_hms(1934, 11, 7, 12, 0, 0).unwrap(),
                    toggles: hashmap! {
                        "some-feature".to_string() => ToggleStats {
                            yes: 1,
                            no: 0,
                            variants: hashmap! {}
                        }
                    },
                },
                environment: Some("development".into()),
            }))
            .to_request()
    }

    async fn make_bulk_metrics_post_request(authorization: Option<String>) -> Request {
        let mut req = test::TestRequest::post()
            .uri("/api/client/metrics/bulk")
            .insert_header(ContentType::json());
        req = match authorization {
            Some(auth) => req.insert_header(("Authorization", auth)),
            None => req,
        };
        req.set_json(Json(BatchMetricsRequestBody {
            applications: vec![ClientApplication {
                app_name: "test_app".to_string(),
                connect_via: None,
                environment: None,
                instance_id: None,
                interval: 10,
                sdk_version: None,
                started: Default::default(),
                strategies: vec![],
            }],
            metrics: vec![ClientMetricsEnv {
                feature_name: "".to_string(),
                app_name: "".to_string(),
                environment: "".to_string(),
                timestamp: Default::default(),
                yes: 0,
                no: 0,
                variants: Default::default(),
            }],
        }))
        .to_request()
    }

    async fn make_register_post_request(application: ClientApplication) -> Request {
        test::TestRequest::post()
            .uri("/api/client/register")
            .insert_header(ContentType::json())
            .insert_header((
                "Authorization",
                "*:development.03fa5f506428fe80ed5640c351c7232e38940814d2923b08f5c05fa7",
            ))
            .set_json(Json(application))
            .to_request()
    }

    async fn make_features_request_with_token(token: EdgeToken) -> Request {
        test::TestRequest::get()
            .uri("/api/client/features")
            .insert_header(("Authorization", token.token))
            .to_request()
    }

    #[actix_web::test]
    async fn metrics_endpoint_correctly_aggregates_data() {
        let metrics_cache = Arc::new(MetricsCache::default());

        let app = test::init_service(
            App::new()
                .app_data(Data::new(ConnectVia {
                    app_name: "test".into(),
                    instance_id: Ulid::new().to_string(),
                }))
                .app_data(Data::from(metrics_cache.clone()))
                .service(web::scope("/api/client").service(metrics)),
        )
        .await;

        let req = make_metrics_post_request().await;
        let _result = test::call_and_read_body(&app, req).await;

        let cache = metrics_cache.clone();

        let found_metric = cache
            .metrics
            .get(&MetricsKey {
                app_name: "some-app".into(),
                feature_name: "some-feature".into(),
                timestamp: DateTime::parse_from_rfc3339("1867-11-07T12:00:00Z")
                    .unwrap()
                    .with_timezone(&Utc),
                environment: "development".into(),
            })
            .unwrap();

        let expected = ClientMetricsEnv {
            app_name: "some-app".into(),
            feature_name: "some-feature".into(),
            environment: "development".into(),
            timestamp: DateTime::parse_from_rfc3339("1867-11-07T12:00:00Z")
                .unwrap()
                .with_timezone(&Utc),
            yes: 1,
            no: 0,
            variants: HashMap::new(),
        };

        assert_eq!(found_metric.yes, expected.yes);
        assert_eq!(found_metric.yes, 1);
        assert_eq!(found_metric.no, 0);
        assert_eq!(found_metric.no, expected.no);
    }

    fn cached_client_features() -> ClientFeatures {
        ClientFeatures {
            version: 2,
            features: vec![
                ClientFeature {
                    name: "feature_one".into(),
                    feature_type: Some("release".into()),
                    description: Some("test feature".into()),
                    created_at: Some(Utc::now()),
                    dependencies: None,
                    last_seen_at: None,
                    enabled: true,
                    stale: Some(false),
                    impression_data: Some(false),
                    project: Some("default".into()),
                    strategies: Some(vec![
                        Strategy {
                            variants: None,
                            name: "standard".into(),
                            sort_order: Some(500),
                            segments: None,
                            constraints: None,
                            parameters: None,
                        },
                        Strategy {
                            variants: None,
                            name: "gradualRollout".into(),
                            sort_order: Some(100),
                            segments: None,
                            constraints: None,
                            parameters: None,
                        },
                    ]),
                    variants: None,
                },
                ClientFeature {
                    name: "feature_two_no_strats".into(),
                    feature_type: None,
                    dependencies: None,
                    description: None,
                    created_at: Some(Utc.with_ymd_and_hms(2022, 12, 5, 12, 31, 0).unwrap()),
                    last_seen_at: None,
                    enabled: true,
                    stale: None,
                    impression_data: None,
                    project: Some("default".into()),
                    strategies: None,
                    variants: None,
                },
                ClientFeature {
                    name: "feature_three".into(),
                    feature_type: Some("release".into()),
                    description: None,
                    dependencies: None,
                    created_at: None,
                    last_seen_at: None,
                    enabled: true,
                    stale: None,
                    impression_data: None,
                    project: Some("default".into()),
                    strategies: Some(vec![
                        Strategy {
                            name: "gradualRollout".to_string(),
                            sort_order: None,
                            segments: None,
                            variants: None,
                            constraints: Some(vec![Constraint {
                                context_name: "version".to_string(),
                                operator: Operator::SemverGt,
                                case_insensitive: false,
                                inverted: false,
                                values: None,
                                value: Some("1.5.0".into()),
                            }]),
                            parameters: None,
                        },
                        Strategy {
                            name: "".to_string(),
                            sort_order: None,
                            segments: None,
                            constraints: None,
                            parameters: None,
                            variants: None,
                        },
                    ]),
                    variants: None,
                },
            ],
            segments: None,
            query: None,
        }
    }

    #[tokio::test]
    async fn register_endpoint_correctly_aggregates_applications() {
        let metrics_cache = Arc::new(MetricsCache::default());
        let our_app = ConnectVia {
            app_name: "test".into(),
            instance_id: Ulid::new().to_string(),
        };
        let app = test::init_service(
            App::new()
                .app_data(Data::new(our_app.clone()))
                .app_data(Data::from(metrics_cache.clone()))
                .service(web::scope("/api/client").service(register)),
        )
        .await;
        let mut client_app = ClientApplication::new("test_application", 15);
        client_app.instance_id = Some("test_instance".into());
        let req = make_register_post_request(client_app.clone()).await;
        let res = test::call_service(&app, req).await;
        assert_eq!(res.status(), StatusCode::ACCEPTED);
        assert_eq!(metrics_cache.applications.len(), 1);
        let application_key = ApplicationKey {
            app_name: client_app.app_name.clone(),
            instance_id: client_app.instance_id.unwrap(),
        };
        let saved_app = metrics_cache
            .applications
            .get(&application_key)
            .unwrap()
            .value()
            .clone();
        assert_eq!(saved_app.app_name, client_app.app_name);
        assert_eq!(saved_app.connect_via, Some(vec![our_app]));
    }

    #[tokio::test]
<<<<<<< HEAD
    async fn bulk_metrics_endpoint_correctly_accepts_data() {
        let metrics_cache = MetricsCache::default();
        let connect_via = ConnectViaBuilder::default()
            .app_name("unleash-edge".into())
            .instance_id("test".into())
            .build()
            .unwrap();
        let app = test::init_service(
            App::new()
                .app_data(Data::new(connect_via))
                .app_data(web::Data::new(metrics_cache))
                .service(web::scope("/api/client").service(post_bulk_metrics)),
        )
        .await;
        let token = EdgeToken::from_str("*:development.somestring").unwrap();
        let req = make_bulk_metrics_post_request(Some(token.token.clone())).await;
        let call = test::call_service(&app, req).await;
        assert_eq!(call.status(), StatusCode::ACCEPTED);
    }
    #[tokio::test]
    async fn bulk_metrics_endpoint_correctly_refuses_metrics_without_auth_header() {
        let mut token = EdgeToken::from_str("*:development.somestring").unwrap();
        token.status = TokenValidationStatus::Validated;
        token.token_type = Some(TokenType::Client);
        let upstream_token_cache = Arc::new(DashMap::default());
        let upstream_features_cache = Arc::new(DashMap::default());
        let upstream_engine_cache = Arc::new(DashMap::default());
        upstream_token_cache.insert(token.token.clone(), token.clone());
        let srv = upstream_server(
            upstream_token_cache,
            upstream_features_cache,
            upstream_engine_cache,
        )
        .await;
        let client = UnleashClient::new(srv.url("/").as_str(), None).unwrap();
        let status = client
            .send_bulk_metrics_to_client_endpoint(MetricsBatch::default(), None)
            .await;
        assert_eq!(status.expect_err("").status_code(), StatusCode::FORBIDDEN);
        let successful = client
            .send_bulk_metrics_to_client_endpoint(MetricsBatch::default(), Some(token.clone()))
            .await;
        assert!(successful.is_ok());
    }

    #[tokio::test]
    async fn bulk_metrics_endpoint_correctly_refuses_metrics_with_frontend_token() {
        let mut frontend_token = EdgeToken::from_str("*:development.frontend").unwrap();
        frontend_token.status = TokenValidationStatus::Validated;
        frontend_token.token_type = Some(TokenType::Frontend);
        let upstream_token_cache = Arc::new(DashMap::default());
        let upstream_features_cache = Arc::new(DashMap::default());
        let upstream_engine_cache = Arc::new(DashMap::default());
        upstream_token_cache.insert(frontend_token.token.clone(), frontend_token.clone());
        let srv = upstream_server(
            upstream_token_cache,
            upstream_features_cache,
            upstream_engine_cache,
        )
        .await;
        let client = UnleashClient::new(srv.url("/").as_str(), None).unwrap();
        let status = client
            .send_bulk_metrics_to_client_endpoint(
                MetricsBatch::default(),
                Some(frontend_token.clone()),
            )
            .await;
        assert_eq!(status.expect_err("").status_code(), StatusCode::FORBIDDEN);
    }
    #[tokio::test]
=======
    async fn register_endpoint_returns_version_header() {
        let metrics_cache = Arc::new(MetricsCache::default());
        let our_app = ConnectVia {
            app_name: "test".into(),
            instance_id: Ulid::new().to_string(),
        };
        let app = test::init_service(
            App::new()
                .app_data(Data::new(our_app.clone()))
                .app_data(Data::from(metrics_cache.clone()))
                .service(web::scope("/api/client").service(register)),
        )
        .await;
        let mut client_app = ClientApplication::new("test_application", 15);
        client_app.instance_id = Some("test_instance".into());
        let req = make_register_post_request(client_app.clone()).await;
        let res = test::call_service(&app, req).await;
        assert_eq!(res.status(), StatusCode::ACCEPTED);
        assert_eq!(
            res.headers().get("X-Edge-Version").unwrap(),
            types::EDGE_VERSION
        );
    }

    #[tokio::test]
>>>>>>> 5a3db0ea
    async fn client_features_endpoint_correctly_returns_cached_features() {
        let features_cache: Arc<DashMap<String, ClientFeatures>> = Arc::new(DashMap::default());
        let token_cache: Arc<DashMap<String, EdgeToken>> = Arc::new(DashMap::default());
        let app = test::init_service(
            App::new()
                .app_data(Data::from(features_cache.clone()))
                .app_data(Data::from(token_cache.clone()))
                .service(web::scope("/api/client").service(get_features)),
        )
        .await;
        let client_features = cached_client_features();
        let example_features = features_from_disk("../examples/features.json");
        features_cache.insert("development".into(), client_features.clone());
        features_cache.insert("production".into(), example_features.clone());
        let mut token = EdgeToken::try_from(
            "*:development.03fa5f506428fe80ed5640c351c7232e38940814d2923b08f5c05fa7".to_string(),
        )
        .unwrap();
        token.token_type = Some(TokenType::Client);
        token.status = TokenValidationStatus::Validated;
        token_cache.insert(token.token.clone(), token.clone());
        let req = make_features_request_with_token(token.clone()).await;
        let res: ClientFeatures = test::call_and_read_body_json(&app, req).await;
        assert_eq!(res.features, client_features.features);
        let mut production_token = EdgeToken::try_from(
            "*:production.03fa5f506428fe80ed5640c351c7232e38940814d2923b08f5c05fa7".to_string(),
        )
        .unwrap();
        production_token.token_type = Some(TokenType::Client);
        production_token.status = TokenValidationStatus::Validated;
        token_cache.insert(production_token.token.clone(), production_token.clone());
        let req = make_features_request_with_token(production_token.clone()).await;
        let res: ClientFeatures = test::call_and_read_body_json(&app, req).await;
        assert_eq!(res.features.len(), example_features.features.len());
    }

    #[tokio::test]
    async fn post_request_to_client_features_does_the_same_as_get_when_mounted() {
        let features_cache: Arc<DashMap<String, ClientFeatures>> = Arc::new(DashMap::default());
        let token_cache: Arc<DashMap<String, EdgeToken>> = Arc::new(DashMap::default());
        let app = test::init_service(
            App::new()
                .app_data(Data::from(features_cache.clone()))
                .app_data(Data::from(token_cache.clone()))
                .service(
                    web::scope("/api/client")
                        .service(get_features)
                        .service(post_features),
                ),
        )
        .await;
        let client_features = cached_client_features();
        let example_features = features_from_disk("../examples/features.json");
        features_cache.insert("development".into(), client_features.clone());
        features_cache.insert("production".into(), example_features.clone());
        let mut token = EdgeToken::try_from(
            "*:development.03fa5f506428fe80ed5640c351c7232e38940814d2923b08f5c05fa7".to_string(),
        )
        .unwrap();
        token.token_type = Some(TokenType::Client);
        token.status = TokenValidationStatus::Validated;
        token_cache.insert(token.token.clone(), token.clone());
        let req = make_features_request_with_token(token.clone()).await;
        let res: ClientFeatures = test::call_and_read_body_json(&app, req).await;
        assert_eq!(res.features, client_features.features);
        let mut production_token = EdgeToken::try_from(
            "*:production.03fa5f506428fe80ed5640c351c7232e38940814d2923b08f5c05fa7".to_string(),
        )
        .unwrap();
        production_token.token_type = Some(TokenType::Client);
        production_token.status = TokenValidationStatus::Validated;
        token_cache.insert(production_token.token.clone(), production_token.clone());

        let post_req = test::TestRequest::post()
            .uri("/api/client/features")
            .insert_header(("Authorization", production_token.clone().token))
            .insert_header(ContentType::json())
            .to_request();

        let get_req = make_features_request_with_token(production_token.clone()).await;
        let get_res: ClientFeatures = test::call_and_read_body_json(&app, get_req).await;
        let post_res: ClientFeatures = test::call_and_read_body_json(&app, post_req).await;

        assert_eq!(get_res.features, post_res.features)
    }

    #[tokio::test]
    async fn client_features_endpoint_filters_on_project_access_in_token() {
        let features_cache: Arc<DashMap<String, ClientFeatures>> = Arc::new(DashMap::default());
        let token_cache: Arc<DashMap<String, EdgeToken>> = Arc::new(DashMap::default());
        let app = test::init_service(
            App::new()
                .app_data(Data::from(features_cache.clone()))
                .app_data(Data::from(token_cache.clone()))
                .service(web::scope("/api/client").service(get_features)),
        )
        .await;
        let mut edge_token = EdgeToken::try_from(
            "demo-app:production.03fa5f506428fe80ed5640c351c7232e38940814d2923b08f5c05fa7"
                .to_string(),
        )
        .unwrap();
        edge_token.token_type = Some(TokenType::Client);
        token_cache.insert(edge_token.token.clone(), edge_token.clone());
        let example_features = features_from_disk("../examples/features.json");
        features_cache.insert("production".into(), example_features.clone());
        let req = make_features_request_with_token(edge_token.clone()).await;
        let res: ClientFeatures = test::call_and_read_body_json(&app, req).await;
        assert_eq!(res.features.len(), 5);
        assert!(res
            .features
            .iter()
            .all(|t| t.project == Some("demo-app".into())));
    }

    #[tokio::test]
    async fn client_features_endpoint_filters_when_multiple_projects_in_token() {
        let features_cache: Arc<DashMap<String, ClientFeatures>> = Arc::new(DashMap::default());
        let token_cache: Arc<DashMap<String, EdgeToken>> = Arc::new(DashMap::default());
        let app = test::init_service(
            App::new()
                .app_data(Data::from(features_cache.clone()))
                .app_data(Data::from(token_cache.clone()))
                .service(web::scope("/api/client").service(get_features)),
        )
        .await;
        let mut token =
            EdgeToken::try_from("[]:production.puff_the_magic_dragon".to_string()).unwrap();
        token.projects = vec!["dx".into(), "eg".into(), "unleash-cloud".into()];
        token.status = TokenValidationStatus::Validated;
        token.token_type = Some(TokenType::Client);
        token_cache.insert(token.token.clone(), token.clone());
        let example_features = features_from_disk("../examples/hostedexample.json");
        features_cache.insert("production".into(), example_features.clone());
        let req = make_features_request_with_token(token.clone()).await;
        let res: ClientFeatures = test::call_and_read_body_json(&app, req).await;
        assert_eq!(res.features.len(), 24);
        assert!(res
            .features
            .iter()
            .all(|f| token.projects.contains(&f.project.clone().unwrap())));
    }

    #[tokio::test]
    async fn client_features_endpoint_filters_correctly_when_token_has_access_to_multiple_projects()
    {
        let features_cache: Arc<DashMap<String, ClientFeatures>> = Arc::new(DashMap::default());
        let token_cache: Arc<DashMap<String, EdgeToken>> = Arc::new(DashMap::default());
        let app = test::init_service(
            App::new()
                .app_data(Data::from(features_cache.clone()))
                .app_data(Data::from(token_cache.clone()))
                .service(web::scope("/api/client").service(get_features)),
        )
        .await;

        let mut token_a =
            EdgeToken::try_from("[]:production.puff_the_magic_dragon".to_string()).unwrap();
        token_a.projects = vec!["dx".into(), "eg".into()];
        token_a.status = TokenValidationStatus::Validated;
        token_a.token_type = Some(TokenType::Client);
        token_cache.insert(token_a.token.clone(), token_a.clone());

        let mut token_b =
            EdgeToken::try_from("[]:production.biff_the_magic_flagon".to_string()).unwrap();
        token_b.projects = vec!["unleash-cloud".into()];
        token_b.status = TokenValidationStatus::Validated;
        token_b.token_type = Some(TokenType::Client);
        token_cache.insert(token_b.token.clone(), token_b.clone());

        let example_features = features_from_disk("../examples/hostedexample.json");
        features_cache.insert("production".into(), example_features.clone());

        let req_1 = make_features_request_with_token(token_a.clone()).await;
        let res_1: ClientFeatures = test::call_and_read_body_json(&app, req_1).await;
        assert!(res_1
            .features
            .iter()
            .all(|f| token_a.projects.contains(&f.project.clone().unwrap())));

        let req_2 = make_features_request_with_token(token_b.clone()).await;
        let res_2: ClientFeatures = test::call_and_read_body_json(&app, req_2).await;
        assert!(res_2
            .features
            .iter()
            .all(|f| token_b.projects.contains(&f.project.clone().unwrap())));

        let req_3 = make_features_request_with_token(token_a.clone()).await;
        let res_3: ClientFeatures = test::call_and_read_body_json(&app, req_3).await;
        assert!(res_3
            .features
            .iter()
            .all(|f| token_a.projects.contains(&f.project.clone().unwrap())));
    }

    #[tokio::test]
    async fn when_running_in_offline_mode_with_proxy_key_should_not_filter_features() {
        let features_cache: Arc<DashMap<String, ClientFeatures>> = Arc::new(DashMap::default());
        let token_cache: Arc<DashMap<String, EdgeToken>> = Arc::new(DashMap::default());
        let app = test::init_service(
            App::new()
                .app_data(Data::from(features_cache.clone()))
                .app_data(Data::from(token_cache.clone()))
                .app_data(Data::new(crate::cli::EdgeMode::Offline(OfflineArgs {
                    bootstrap_file: Some(PathBuf::from("../examples/features.json")),
                    tokens: vec!["secret_123".into()],
                    reload_interval: 0,
                })))
                .service(web::scope("/api/client").service(get_features)),
        )
        .await;
        let token = EdgeToken::offline_token("secret-123");
        token_cache.insert(token.token.clone(), token.clone());
        let example_features = features_from_disk("../examples/features.json");
        features_cache.insert(token.token.clone(), example_features.clone());
        let req = make_features_request_with_token(token.clone()).await;
        let res: ClientFeatures = test::call_and_read_body_json(&app, req).await;
        assert_eq!(res.features.len(), example_features.features.len());
    }

    #[tokio::test]
    async fn calling_client_features_endpoint_with_new_token_hydrates_from_upstream() {
        let upstream_features_cache: Arc<DashMap<String, ClientFeatures>> =
            Arc::new(DashMap::default());
        let upstream_token_cache: Arc<DashMap<String, EdgeToken>> = Arc::new(DashMap::default());
        let upstream_engine_cache: Arc<DashMap<String, EngineState>> = Arc::new(DashMap::default());
        let server = upstream_server(
            upstream_token_cache.clone(),
            upstream_features_cache.clone(),
            upstream_engine_cache.clone(),
        )
        .await;
        let upstream_features = features_from_disk("../examples/hostedexample.json");
        let mut upstream_known_token = EdgeToken::from_str("dx:development.secret123").unwrap();
        upstream_known_token.status = TokenValidationStatus::Validated;
        upstream_known_token.token_type = Some(TokenType::Client);
        upstream_token_cache.insert(
            upstream_known_token.token.clone(),
            upstream_known_token.clone(),
        );
        upstream_features_cache.insert(cache_key(&upstream_known_token), upstream_features.clone());
        let unleash_client = Arc::new(UnleashClient::new(server.url("/").as_str(), None).unwrap());
        let features_cache: Arc<DashMap<String, ClientFeatures>> = Arc::new(DashMap::default());
        let token_cache: Arc<DashMap<String, EdgeToken>> = Arc::new(DashMap::default());
        let engine_cache: Arc<DashMap<String, EngineState>> = Arc::new(DashMap::default());
        let feature_refresher = Arc::new(FeatureRefresher {
            unleash_client: unleash_client.clone(),
            tokens_to_refresh: Arc::new(Default::default()),
            features_cache: features_cache.clone(),
            engine_cache: engine_cache.clone(),
            refresh_interval: Duration::seconds(6000),
            persistence: None,
        });
        let token_validator = Arc::new(TokenValidator {
            unleash_client: unleash_client.clone(),
            token_cache: token_cache.clone(),
            persistence: None,
        });
        let local_app = test::init_service(
            App::new()
                .app_data(Data::from(token_validator.clone()))
                .app_data(Data::from(features_cache.clone()))
                .app_data(Data::from(engine_cache.clone()))
                .app_data(Data::from(token_cache.clone()))
                .app_data(Data::from(feature_refresher.clone()))
                .wrap(middleware::as_async_middleware::as_async_middleware(
                    middleware::validate_token::validate_token,
                ))
                .service(web::scope("/api").configure(configure_client_api)),
        )
        .await;
        let req = test::TestRequest::get()
            .uri("/api/client/features")
            .insert_header(ContentType::json())
            .insert_header(("Authorization", upstream_known_token.token.clone()))
            .to_request();
        let res = test::call_service(&local_app, req).await;
        assert_eq!(res.status(), StatusCode::OK);
    }

    #[tokio::test]
    pub async fn gets_feature_by_name() {
        let features_cache: Arc<DashMap<String, ClientFeatures>> = Arc::new(DashMap::default());
        let token_cache: Arc<DashMap<String, EdgeToken>> = Arc::new(DashMap::default());
        let engine_cache: Arc<DashMap<String, EngineState>> = Arc::new(DashMap::default());
        let features = features_from_disk("../examples/hostedexample.json");
        let mut dx_token = EdgeToken::from_str("dx:development.secret123").unwrap();
        dx_token.status = TokenValidationStatus::Validated;
        dx_token.token_type = Some(TokenType::Client);
        token_cache.insert(dx_token.token.clone(), dx_token.clone());
        features_cache.insert(cache_key(&dx_token), features.clone());
        let local_app = test::init_service(
            App::new()
                .app_data(Data::from(features_cache.clone()))
                .app_data(Data::from(engine_cache.clone()))
                .app_data(Data::from(token_cache.clone()))
                .wrap(middleware::as_async_middleware::as_async_middleware(
                    middleware::validate_token::validate_token,
                ))
                .service(web::scope("/api").configure(configure_client_api)),
        )
        .await;
        let desired_toggle = "projectStatusApi";
        let request = test::TestRequest::get()
            .uri(format!("/api/client/features/{desired_toggle}").as_str())
            .insert_header(ContentType::json())
            .insert_header(("Authorization", dx_token.token.clone()))
            .to_request();
        let result: ClientFeature = test::call_and_read_body_json(&local_app, request).await;
        assert_eq!(result.name, desired_toggle);
    }

    #[tokio::test]
    pub async fn token_with_no_access_to_named_feature_yields_404() {
        let features_cache: Arc<DashMap<String, ClientFeatures>> = Arc::new(DashMap::default());
        let token_cache: Arc<DashMap<String, EdgeToken>> = Arc::new(DashMap::default());
        let engine_cache: Arc<DashMap<String, EngineState>> = Arc::new(DashMap::default());
        let features = features_from_disk("../examples/hostedexample.json");
        let mut dx_token = EdgeToken::from_str("dx:development.secret123").unwrap();
        dx_token.status = TokenValidationStatus::Validated;
        dx_token.token_type = Some(TokenType::Client);
        token_cache.insert(dx_token.token.clone(), dx_token.clone());
        features_cache.insert(cache_key(&dx_token), features.clone());
        let local_app = test::init_service(
            App::new()
                .app_data(Data::from(features_cache.clone()))
                .app_data(Data::from(engine_cache.clone()))
                .app_data(Data::from(token_cache.clone()))
                .wrap(middleware::as_async_middleware::as_async_middleware(
                    middleware::validate_token::validate_token,
                ))
                .service(web::scope("/api").configure(configure_client_api)),
        )
        .await;
        let desired_toggle = "serviceAccounts";
        let request = test::TestRequest::get()
            .uri(format!("/api/client/features/{desired_toggle}").as_str())
            .insert_header(ContentType::json())
            .insert_header(("Authorization", dx_token.token.clone()))
            .to_request();
        let result = test::call_service(&local_app, request).await;
        assert_eq!(result.status(), StatusCode::NOT_FOUND);
    }
    #[tokio::test]
    pub async fn still_subsumes_tokens_after_moving_registration_to_initial_hydration() {
        let upstream_features_cache: Arc<DashMap<String, ClientFeatures>> =
            Arc::new(DashMap::default());
        let upstream_token_cache: Arc<DashMap<String, EdgeToken>> = Arc::new(DashMap::default());
        let upstream_engine_cache: Arc<DashMap<String, EngineState>> = Arc::new(DashMap::default());
        let server = upstream_server(
            upstream_token_cache.clone(),
            upstream_features_cache.clone(),
            upstream_engine_cache.clone(),
        )
        .await;
        let upstream_features = features_from_disk("../examples/hostedexample.json");
        let mut upstream_dx_token = EdgeToken::from_str("dx:development.secret123").unwrap();
        upstream_dx_token.status = TokenValidationStatus::Validated;
        upstream_dx_token.token_type = Some(TokenType::Client);
        upstream_token_cache.insert(upstream_dx_token.token.clone(), upstream_dx_token.clone());
        let mut upstream_eg_token = EdgeToken::from_str("eg:development.secret321").unwrap();
        upstream_eg_token.status = TokenValidationStatus::Validated;
        upstream_eg_token.token_type = Some(TokenType::Client);
        upstream_token_cache.insert(upstream_eg_token.token.clone(), upstream_eg_token.clone());
        upstream_features_cache.insert(cache_key(&upstream_dx_token), upstream_features.clone());
        let unleash_client = Arc::new(UnleashClient::new(server.url("/").as_str(), None).unwrap());
        let features_cache: Arc<DashMap<String, ClientFeatures>> = Arc::new(DashMap::default());
        let token_cache: Arc<DashMap<String, EdgeToken>> = Arc::new(DashMap::default());
        let engine_cache: Arc<DashMap<String, EngineState>> = Arc::new(DashMap::default());
        let feature_refresher = Arc::new(FeatureRefresher::new(
            unleash_client.clone(),
            features_cache.clone(),
            engine_cache.clone(),
            Duration::seconds(6000),
            None,
        ));
        let token_validator = Arc::new(TokenValidator {
            unleash_client: unleash_client.clone(),
            token_cache: token_cache.clone(),
            persistence: None,
        });
        let local_app = test::init_service(
            App::new()
                .app_data(Data::from(token_validator.clone()))
                .app_data(Data::from(features_cache.clone()))
                .app_data(Data::from(engine_cache.clone()))
                .app_data(Data::from(token_cache.clone()))
                .app_data(Data::from(feature_refresher.clone()))
                .wrap(middleware::as_async_middleware::as_async_middleware(
                    middleware::validate_token::validate_token,
                ))
                .service(web::scope("/api").configure(configure_client_api)),
        )
        .await;
        let dx_req = test::TestRequest::get()
            .uri("/api/client/features")
            .insert_header(ContentType::json())
            .insert_header(("Authorization", upstream_dx_token.token.clone()))
            .to_request();
        let res: ClientFeatures = test::call_and_read_body_json(&local_app, dx_req).await;
        assert!(!res.features.is_empty());
        let eg_req = test::TestRequest::get()
            .uri("/api/client/features")
            .insert_header(ContentType::json())
            .insert_header(("Authorization", upstream_eg_token.token.clone()))
            .to_request();
        let eg_res: ClientFeatures = test::call_and_read_body_json(&local_app, eg_req).await;
        assert!(!eg_res.features.is_empty());
        assert_eq!(feature_refresher.tokens_to_refresh.len(), 2);
        assert_eq!(features_cache.len(), 1);
    }

    #[tokio::test]
    pub async fn can_filter_features_list_by_name_prefix() {
        let features_cache: Arc<DashMap<String, ClientFeatures>> = Arc::new(DashMap::default());
        let token_cache: Arc<DashMap<String, EdgeToken>> = Arc::new(DashMap::default());
        let engine_cache: Arc<DashMap<String, EngineState>> = Arc::new(DashMap::default());
        let features = features_from_disk("../examples/hostedexample.json");
        let mut dx_token = EdgeToken::from_str("dx:development.secret123").unwrap();
        dx_token.status = TokenValidationStatus::Validated;
        dx_token.token_type = Some(TokenType::Client);
        token_cache.insert(dx_token.token.clone(), dx_token.clone());
        features_cache.insert(cache_key(&dx_token), features.clone());
        let local_app = test::init_service(
            App::new()
                .app_data(Data::from(features_cache.clone()))
                .app_data(Data::from(engine_cache.clone()))
                .app_data(Data::from(token_cache.clone()))
                .wrap(middleware::as_async_middleware::as_async_middleware(
                    middleware::validate_token::validate_token,
                ))
                .service(web::scope("/api").configure(configure_client_api)),
        )
        .await;
        let request = test::TestRequest::get()
            .uri("/api/client/features?namePrefix=embed")
            .insert_header(ContentType::json())
            .insert_header(("Authorization", dx_token.token.clone()))
            .to_request();
        let result: ClientFeatures = test::call_and_read_body_json(&local_app, request).await;
        assert_eq!(result.features.len(), 2);
        assert_eq!(result.query.unwrap().name_prefix.unwrap(), "embed");
    }

    #[tokio::test]
    pub async fn only_gets_correct_feature_by_name() {
        let features_cache: Arc<DashMap<String, ClientFeatures>> = Arc::new(DashMap::default());
        let token_cache: Arc<DashMap<String, EdgeToken>> = Arc::new(DashMap::default());
        let engine_cache: Arc<DashMap<String, EngineState>> = Arc::new(DashMap::default());
        let features = ClientFeatures {
            version: 2,
            query: None,
            features: vec![
                ClientFeature {
                    name: "edge-flag-1".into(),
                    feature_type: None,
                    dependencies: None,
                    description: None,
                    created_at: None,
                    last_seen_at: None,
                    enabled: true,
                    stale: None,
                    impression_data: None,
                    project: Some("dx".into()),
                    strategies: None,
                    variants: None,
                },
                ClientFeature {
                    name: "edge-flag-3".into(),
                    feature_type: None,
                    dependencies: None,
                    description: None,
                    created_at: None,
                    last_seen_at: None,
                    enabled: true,
                    stale: None,
                    impression_data: None,
                    project: Some("eg".into()),
                    strategies: None,
                    variants: None,
                },
            ],
            segments: None,
        };
        let mut dx_token = EdgeToken::from_str("dx:development.secret123").unwrap();
        dx_token.status = TokenValidationStatus::Validated;
        dx_token.token_type = Some(TokenType::Client);
        let mut eg_token = EdgeToken::from_str("eg:development.secret123").unwrap();
        eg_token.status = TokenValidationStatus::Validated;
        eg_token.token_type = Some(TokenType::Client);
        token_cache.insert(dx_token.token.clone(), dx_token.clone());
        token_cache.insert(eg_token.token.clone(), eg_token.clone());
        features_cache.insert(cache_key(&dx_token), features.clone());
        let local_app = test::init_service(
            App::new()
                .app_data(Data::from(features_cache.clone()))
                .app_data(Data::from(engine_cache.clone()))
                .app_data(Data::from(token_cache.clone()))
                .wrap(middleware::as_async_middleware::as_async_middleware(
                    middleware::validate_token::validate_token,
                ))
                .service(web::scope("/api").configure(configure_client_api)),
        )
        .await;
        let successful_request = test::TestRequest::get()
            .uri("/api/client/features/edge-flag-3")
            .insert_header(ContentType::json())
            .insert_header(("Authorization", eg_token.token.clone()))
            .to_request();
        let res = test::call_service(&local_app, successful_request).await;
        assert_eq!(res.status(), StatusCode::OK);
        let request = test::TestRequest::get()
            .uri("/api/client/features/edge-flag-3")
            .insert_header(ContentType::json())
            .insert_header(("Authorization", dx_token.token.clone()))
            .to_request();
        let res = test::call_service(&local_app, request).await;
        assert_eq!(res.status(), StatusCode::NOT_FOUND);
    }

    #[tokio::test]
    async fn client_features_endpoint_works_with_overridden_token_header() {
        let features_cache: Arc<DashMap<String, ClientFeatures>> = Arc::new(DashMap::default());
        let token_cache: Arc<DashMap<String, EdgeToken>> = Arc::new(DashMap::default());
        let token_header = TokenHeader::from_str("NeedsToBeTested").unwrap();
        println!("token_header: {:?}", token_header);
        let app = test::init_service(
            App::new()
                .app_data(Data::from(features_cache.clone()))
                .app_data(Data::from(token_cache.clone()))
                .app_data(Data::new(token_header.clone()))
                .service(web::scope("/api/client").service(get_features)),
        )
        .await;
        let client_features = cached_client_features();
        let example_features = features_from_disk("../examples/features.json");
        features_cache.insert("development".into(), client_features.clone());
        features_cache.insert("production".into(), example_features.clone());
        let mut production_token = EdgeToken::try_from(
            "*:production.03fa5f506428fe80ed5640c351c7232e38940814d2923b08f5c05fa7".to_string(),
        )
        .unwrap();
        production_token.token_type = Some(TokenType::Client);
        production_token.status = TokenValidationStatus::Validated;
        token_cache.insert(production_token.token.clone(), production_token.clone());

        let request = test::TestRequest::get()
            .uri("/api/client/features")
            .insert_header(ContentType::json())
            .insert_header(("NeedsToBeTested", production_token.token.clone()))
            .to_request();
        let res = test::call_service(&app, request).await;
        assert_eq!(res.status(), StatusCode::OK);
        let request = test::TestRequest::get()
            .uri("/api/client/features")
            .insert_header(ContentType::json())
            .insert_header(("ShouldNotWork", production_token.token.clone()))
            .to_request();
        let res = test::call_service(&app, request).await;
        assert_eq!(res.status(), StatusCode::FORBIDDEN);
    }
}<|MERGE_RESOLUTION|>--- conflicted
+++ resolved
@@ -5,13 +5,9 @@
 use crate::http::feature_refresher::FeatureRefresher;
 use crate::metrics::client_metrics::MetricsCache;
 use crate::tokens::cache_key;
-<<<<<<< HEAD
 use crate::types::{
-    BatchMetricsRequestBody, EdgeJsonResult, EdgeResult, EdgeToken, FeatureFilters,
+    self, BatchMetricsRequestBody, EdgeJsonResult, EdgeResult, EdgeToken, FeatureFilters,
 };
-=======
-use crate::types::{self, EdgeJsonResult, EdgeResult, EdgeToken, FeatureFilters};
->>>>>>> 5a3db0ea
 use actix_web::web::{self, Data, Json, Query};
 use actix_web::{get, post, HttpRequest, HttpResponse};
 use dashmap::DashMap;
@@ -546,7 +542,6 @@
     }
 
     #[tokio::test]
-<<<<<<< HEAD
     async fn bulk_metrics_endpoint_correctly_accepts_data() {
         let metrics_cache = MetricsCache::default();
         let connect_via = ConnectViaBuilder::default()
@@ -617,7 +612,6 @@
         assert_eq!(status.expect_err("").status_code(), StatusCode::FORBIDDEN);
     }
     #[tokio::test]
-=======
     async fn register_endpoint_returns_version_header() {
         let metrics_cache = Arc::new(MetricsCache::default());
         let our_app = ConnectVia {
@@ -643,7 +637,6 @@
     }
 
     #[tokio::test]
->>>>>>> 5a3db0ea
     async fn client_features_endpoint_correctly_returns_cached_features() {
         let features_cache: Arc<DashMap<String, ClientFeatures>> = Arc::new(DashMap::default());
         let token_cache: Arc<DashMap<String, EdgeToken>> = Arc::new(DashMap::default());
