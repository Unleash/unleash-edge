--- conflicted
+++ resolved
@@ -1011,12 +1011,8 @@
             persistence: None,
             strict: false,
             streaming: false,
-<<<<<<< HEAD
+            client_meta_information: ClientMetaInformation::test_config(),
             delta: false,
-            app_name: "test-app".into(),
-=======
-            client_meta_information: ClientMetaInformation::test_config(),
->>>>>>> cb2df019
         });
         let token_validator = Arc::new(TokenValidator {
             unleash_client: unleash_client.clone(),
