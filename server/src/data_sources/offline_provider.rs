--- conflicted
+++ resolved
@@ -1,11 +1,6 @@
 use crate::error::EdgeError;
 use crate::types::{
-<<<<<<< HEAD
-    EdgeResult, EdgeSink, EdgeSource, EdgeToken, FeatureSink, FeaturesSource, TokenSink,
-    TokenSource, TokenValidationStatus,
-=======
     EdgeResult, EdgeSource, EdgeToken, FeaturesSource, TokenSource, TokenValidationStatus,
->>>>>>> 9a349999
 };
 use async_trait::async_trait;
 use std::collections::HashMap;
@@ -65,28 +60,6 @@
 }
 
 impl EdgeSource for OfflineProvider {}
-<<<<<<< HEAD
-impl EdgeSink for OfflineProvider {}
-
-#[async_trait]
-impl FeatureSink for OfflineProvider {
-    async fn sink_features(
-        &mut self,
-        _token: &EdgeToken,
-        _features: ClientFeatures,
-    ) -> EdgeResult<()> {
-        todo!()
-    }
-}
-
-#[async_trait]
-impl TokenSink for OfflineProvider {
-    async fn sink_tokens(&mut self, _token: Vec<EdgeToken>) -> EdgeResult<()> {
-        todo!()
-    }
-}
-=======
->>>>>>> 9a349999
 
 impl OfflineProvider {
     pub fn instantiate_provider(
