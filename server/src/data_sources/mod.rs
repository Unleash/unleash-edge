<<<<<<< HEAD
=======
pub mod memory_provider;
>>>>>>> 5ae644c8
pub mod offline_provider;
pub mod redis_provider;<|MERGE_RESOLUTION|>--- conflicted
+++ resolved
@@ -1,6 +1,3 @@
-<<<<<<< HEAD
-=======
 pub mod memory_provider;
->>>>>>> 5ae644c8
 pub mod offline_provider;
 pub mod redis_provider;