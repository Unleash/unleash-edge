--- conflicted
+++ resolved
@@ -50,12 +50,8 @@
     pub persistence: Option<Arc<dyn EdgePersistence>>,
     pub strict: bool,
     pub streaming: bool,
-<<<<<<< HEAD
+    pub client_meta_information: ClientMetaInformation,
     pub delta: bool,
-    pub app_name: String,
-=======
-    pub client_meta_information: ClientMetaInformation,
->>>>>>> cb2df019
 }
 
 impl Default for FeatureRefresher {
@@ -69,12 +65,8 @@
             persistence: None,
             strict: true,
             streaming: false,
-<<<<<<< HEAD
+            client_meta_information: Default::default(),
             delta: false,
-            app_name: "unleash_edge".into(),
-=======
-            client_meta_information: Default::default(),
->>>>>>> cb2df019
         }
     }
 }
@@ -111,34 +103,22 @@
 pub struct FeatureRefreshConfig {
     features_refresh_interval: chrono::Duration,
     mode: FeatureRefresherMode,
-<<<<<<< HEAD
+    client_meta_information: ClientMetaInformation,
     delta: bool,
-    app_name: String,
-=======
-    client_meta_information: ClientMetaInformation,
->>>>>>> cb2df019
 }
 
 impl FeatureRefreshConfig {
     pub fn new(
         features_refresh_interval: chrono::Duration,
         mode: FeatureRefresherMode,
-<<<<<<< HEAD
-        app_name: String,
+        client_meta_information: ClientMetaInformation,
         delta: bool,
-=======
-        client_meta_information: ClientMetaInformation,
->>>>>>> cb2df019
     ) -> Self {
         Self {
             features_refresh_interval,
             mode,
-<<<<<<< HEAD
-            app_name,
+            client_meta_information,
             delta,
-=======
-            client_meta_information,
->>>>>>> cb2df019
         }
     }
 }
@@ -160,12 +140,8 @@
             persistence,
             strict: config.mode != FeatureRefresherMode::Dynamic,
             streaming: config.mode == FeatureRefresherMode::Streaming,
-<<<<<<< HEAD
+            client_meta_information: config.client_meta_information,
             delta: config.delta,
-            app_name: config.app_name,
-=======
-            client_meta_information: config.client_meta_information,
->>>>>>> cb2df019
         }
     }
 
