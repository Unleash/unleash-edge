--- conflicted
+++ resolved
@@ -45,7 +45,7 @@
         }) = delta.events.clone().into_iter().next()
         {
             self.delta_cache_manager.insert_cache(
-                key.clone(),
+                &key,
                 DeltaCache::new(
                     DeltaHydrationEvent {
                         event_id,
@@ -391,11 +391,7 @@
                     DeltaEvent::FeatureRemoved {
                         event_id: 2,
                         feature_name: "test2".to_string(),
-<<<<<<< HEAD
-                        project: "default".to_string()
-=======
                         project: "default".to_string(),
->>>>>>> d4f6dc59
                     },
                 ],
             },
