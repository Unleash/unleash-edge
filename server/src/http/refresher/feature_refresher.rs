--- conflicted
+++ resolved
@@ -1,9 +1,6 @@
 use std::collections::HashSet;
 use std::{sync::Arc, time::Duration};
 
-<<<<<<< HEAD
-use crate::delta_cache_manager::DeltaCacheManager;
-=======
 use actix_web::http::header::EntityTag;
 use chrono::Utc;
 use dashmap::DashMap;
@@ -16,9 +13,7 @@
 use unleash_types::client_metrics::{ClientApplication, MetricsMetadata};
 use unleash_yggdrasil::{EngineState, UpdateMessage};
 
-use crate::delta_cache::DeltaCache;
 use crate::delta_filters::{filter_delta_events, DeltaFilterSet};
->>>>>>> d4f6dc59
 use crate::error::{EdgeError, FeatureError};
 use crate::feature_cache::FeatureCache;
 use crate::filters::{filter_client_features, FeatureFilterSet};
@@ -34,17 +29,7 @@
     tokens::{cache_key, simplify},
     types::{ClientFeaturesRequest, ClientFeaturesResponse, EdgeToken, TokenRefresh},
 };
-use actix_web::http::header::EntityTag;
-use chrono::Utc;
-use dashmap::DashMap;
-use eventsource_client::Client;
-use futures::TryStreamExt;
-use json_structural_diff::JsonDiff;
-use reqwest::StatusCode;
-use tracing::{debug, info, warn};
-use unleash_types::client_features::{ClientFeatures, ClientFeaturesDelta, DeltaEvent};
-use unleash_types::client_metrics::{ClientApplication, MetricsMetadata};
-use unleash_yggdrasil::{EngineState, UpdateMessage};
+use crate::delta_cache_manager::DeltaCacheManager;
 
 fn frontend_token_is_covered_by_tokens(
     frontend_token: &EdgeToken,
@@ -315,15 +300,9 @@
         delta_filters: &DeltaFilterSet,
         revision: u32,
     ) -> Option<ClientFeaturesDelta> {
-<<<<<<< HEAD
-        self.delta_cache_manager
-            .get(&cache_key(token))
-            .map(|delta_events| filter_delta_events(&delta_events, filters))
-=======
-        self.delta_cache.get(&cache_key(token)).map(|delta_events| {
+        self.delta_cache_manager.get(&cache_key(token)).map(|delta_events| {
             filter_delta_events(&delta_events, feature_filters, delta_filters, revision)
         })
->>>>>>> d4f6dc59
     }
 
     ///
