--- conflicted
+++ resolved
@@ -15,16 +15,10 @@
 
 use crate::{
     error::EdgeError,
-<<<<<<< HEAD
     feature_cache::{FeatureCache, UpdateType},
     filters::{filter_client_features, name_prefix_filter, project_filter, FeatureFilterSet},
     tokens::cache_key,
     types::{EdgeJsonResult, EdgeResult, EdgeToken, FeatureFilters},
-=======
-    feature_cache::FeatureCache,
-    filters::{filter_client_features, name_prefix_filter, FeatureFilter, FeatureFilterSet},
-    types::{EdgeJsonResult, EdgeResult, EdgeToken},
->>>>>>> 7ecb2441
 };
 
 #[derive(Debug, Clone, PartialEq, Eq, Hash)]
@@ -227,7 +221,6 @@
     pub async fn broadcast(&self, environment: Option<String>) {
         let mut client_events = Vec::new();
 
-<<<<<<< HEAD
         for entry in self.active_connections.iter().filter(|entry| {
             if let Some(env) = &environment {
                 entry.key().environment == *env
@@ -235,9 +228,6 @@
                 true
             }
         }) {
-=======
-        for entry in self.active_connections.iter() {
->>>>>>> 7ecb2441
             let (query, group) = entry.pair();
 
             let event_data = self
@@ -268,7 +258,18 @@
     }
 }
 
-<<<<<<< HEAD
+fn project_filter(projects: Vec<String>) -> FeatureFilter {
+    Box::new(move |feature| {
+        if let Some(feature_project) = &feature.project {
+            projects.is_empty()
+                || projects.contains(&"*".to_string())
+                || projects.contains(feature_project)
+        } else {
+            false
+        }
+    })
+}
+
 #[cfg(test)]
 mod test {
     use tokio::time::timeout;
@@ -381,16 +382,4 @@
 
         assert!(result.is_err());
     }
-=======
-fn project_filter(projects: Vec<String>) -> FeatureFilter {
-    Box::new(move |feature| {
-        if let Some(feature_project) = &feature.project {
-            projects.is_empty()
-                || projects.contains(&"*".to_string())
-                || projects.contains(feature_project)
-        } else {
-            false
-        }
-    })
->>>>>>> 7ecb2441
 }