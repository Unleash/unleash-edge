--- conflicted
+++ resolved
@@ -221,11 +221,7 @@
     #[clap(long, env, default_value_t = false, requires = "strict")]
     pub delta: bool,
 
-<<<<<<< HEAD
-    /// If set to true, it compares features payload with delta payload and logs diff. This is experimental feature and might and change. Requires strict mode
-=======
     /// If set to true, it compares features payload with delta payload and logs diff. This is experimental feature and might change. Requires strict mode
->>>>>>> 65e14211
     #[clap(long, env, default_value_t = false, requires = "strict")]
     pub delta_diff: bool,
 
