--- conflicted
+++ resolved
@@ -37,13 +37,8 @@
 reqwest = {version = "0.11.14", default-features = false, features = ["rustls", "json", "rustls-tls"]}
 rustls = "0.20.8"
 rustls-pemfile = "1.0.2"
-<<<<<<< HEAD
-serde = {version = "1.0.152", features = ["derive"]}
+serde = {version = "1.0.154", features = ["derive"]}
 serde_json = "1.0.94"
-=======
-serde = {version = "1.0.154", features = ["derive"]}
-serde_json = "1.0.93"
->>>>>>> f496004e
 shadow-rs = "0.21.0"
 tokio = {version = "1.25.0", features = ["macros", "rt-multi-thread", "tracing", "fs"]}
 tracing = {version = "0.1.37", features = ["log"]}
