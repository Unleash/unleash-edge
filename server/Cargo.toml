[package]
name = "unleash-edge"
version = "0.0.0"
edition = "2021"
authors = ["Christopher Kolstad <chriswk@getunleash.io>", "Simon Hornby <simon@getunleash.io>", "Nuno Gois <nuno@getunleash.io>", "Gaston Fournier <gaston@getunleash.io>"]
license = "MIT"
description = "Unleash edge is a proxy for Unleash. It can return both evaluated feature toggles as well as the raw data from Unleash's client API"
repository = "https://github.com/Unleash/unleash-edge"
homepage = "https://github.com/Unleash/unleash-edge"

[dependencies]
actix-cors = "0.6.4"
<<<<<<< HEAD
actix-middleware-etag = "0.1.1"
=======
actix-middleware-etag = "0.2.0"
actix-tls = { version = "3.0.3", features = ["rustls"] }
>>>>>>> 9e99f4b6
actix-web = { version = "4.3.0", features = ["rustls"] }
actix-web-opentelemetry = { version = "0.13.0", features = ["metrics", "metrics-prometheus"] }
anyhow = "1.0.68"
awc = { version = "3.1.0", features = ["rustls"] }
chrono = { version = "0.4.23", features = ["serde"] }
clap = { version = "4.1.4", features = ["derive", "env"] }
dashmap = "5.4.0"
dotenv = { version = "0.15.0", features = ["clap"] }
opentelemetry = { version = "0.18.0", features = ["trace", "rt-tokio", "metrics"] }
opentelemetry-prometheus = "0.11.0"
prometheus = { version = "0.13.3", features = ["process"] }
redis = "0.22.3"
rustls = "0.20.8"
rustls-pemfile = "1.0.2"
serde = { version = "1.0.152", features = ["derive"] }
serde_json = "1.0.91"
shadow-rs = "0.20.0"
tokio = { version = "1.25.0", features = ["macros", "rt-multi-thread", "tracing"] }
tracing = { version = "0.1.37", features = ["log"] }
tracing-subscriber = { version = "0.3.16", features = ["json", "env-filter"] }
ulid = "1.0.0"
unleash-types = { version = "0.7.1", features = ["openapi", "hashes"] }
unleash-yggdrasil = "0.4.2"
url = "2.3.1"
[dev-dependencies]
actix-http = "3.3.0"
actix-http-test = "3.1.0"
actix-service = "2.0.2"
env_logger = "0.10.0"
test-case = "2.2.2"
testcontainers = "0.14.0"

[build-dependencies]
shadow-rs = "0.20.0"<|MERGE_RESOLUTION|>--- conflicted
+++ resolved
@@ -10,14 +10,10 @@
 
 [dependencies]
 actix-cors = "0.6.4"
-<<<<<<< HEAD
-actix-middleware-etag = "0.1.1"
-=======
 actix-middleware-etag = "0.2.0"
-actix-tls = { version = "3.0.3", features = ["rustls"] }
->>>>>>> 9e99f4b6
 actix-web = { version = "4.3.0", features = ["rustls"] }
 actix-web-opentelemetry = { version = "0.13.0", features = ["metrics", "metrics-prometheus"] }
+
 anyhow = "1.0.68"
 awc = { version = "3.1.0", features = ["rustls"] }
 chrono = { version = "0.4.23", features = ["serde"] }
