--- conflicted
+++ resolved
@@ -95,13 +95,8 @@
 tracing = { version = "0.1.41", features = ["log"] }
 tracing-subscriber = { version = "0.3.19", features = ["json", "env-filter"] }
 ulid = "1.2.0"
-<<<<<<< HEAD
 unleash-types = { version = "0.15.9", features = ["openapi", "hashes"] }
 unleash-yggdrasil = { version = "0.17.2" }
-=======
-unleash-types = { version = "0.15.8", features = ["openapi", "hashes"] }
-unleash-yggdrasil = { version = "0.17.1" }
->>>>>>> 395e832c
 utoipa = { version = "5.3.1", features = ["actix_extras", "chrono"] }
 utoipa-swagger-ui = { version = "9.0.0", features = ["actix-web"] }
 [dev-dependencies]
