[package]
authors = [
    "Unleash developers <team@getunleash.io>",
    "Christopher Kolstad <chriswk@getunleash.io>",
    "Simon Hornby <simon@getunleash.io>",
    "Nuno Gois <nuno@getunleash.io>",
    "Gaston Fournier <gaston@getunleash.io>",
]
description = "Unleash edge is a proxy for Unleash. It can return both evaluated feature toggles as well as the raw data from Unleash's client API"
edition = "2021"
homepage = "https://github.com/Unleash/unleash-edge"
license = "MIT"
name = "unleash-edge"
repository = "https://github.com/Unleash/unleash-edge"
rust-version = "1.81.0"
version = "19.6.3"

[package.metadata.wix]
upgrade-guid = "11E5D83A-3034-48BB-9A84-9F589EBD648C"
path-guid = "6F606A3B-C7E9-43EC-8B6E-91D7B74F80FC"
license = false
eula = false

[lints.rust]
unexpected_cfgs = { level = "warn", check-cfg = ['cfg(tarpaulin_include)'] }

[dependencies]
actix-cors = "0.7.0"
actix-http = "3.9.0"
actix-middleware-etag = "0.4.2"
actix-service = "2.0.2"
actix-web = { version = "4.9.0", features = ["rustls-0_23", "compress-zstd"] }
actix-web-lab = { version = "0.23.0" }
ahash = "0.8.11"
anyhow = "1.0.95"
async-trait = "0.1.85"
aws-config = { version = "1.5.13", features = ["behavior-version-latest"] }
aws-sdk-s3 = { version = "1.69.0", features = ["behavior-version-latest"] }
base64 = "0.22.1"
chrono = { version = "0.4.39", features = ["serde"] }
cidr = "0.3.0"
clap = { version = "4.5.26", features = ["derive", "env"] }
clap-markdown = "0.1.4"
dashmap = "6.1.0"
eventsource-client = { version = "0.13.0" }
futures = "0.3.31"
futures-core = "0.3.31"
iter_tools = "0.24.0"
itertools = "0.14.0"
json-structural-diff = "0.2.0"
lazy_static = "1.5.0"
num_cpus = "1.16.0"
opentelemetry = { version = "0.27.1", features = ["trace", "metrics"] }
opentelemetry-prometheus = "0.27.0"
opentelemetry-semantic-conventions = "0.27.0"
opentelemetry_sdk = { version = "0.27.1", features = [
    "metrics",
    "serde",
    "serde_json",
    "logs",
] }
prometheus = { version = "0.13.4", features = ["process"] }
prometheus-reqwest-remote-write = { version = "0.2.1" }
prometheus-static-metric = "0.5.1"
rand = "0.8.5"
redis = { version = "0.28.1", features = [
    "tokio-comp",
    "tokio-rustls-comp",
    "cluster",
] }
reqwest = { version = "0.12.12", default-features = false, features = [
    "json",
    "rustls-tls",
    "native-tls",
] }
rustls = { version = "0.23.21", default-features = false, features = [
    "logging",
    "ring",
    "std",
] }
rustls-pemfile = "2.2.0"
rustls-pki-types = "1.10.1"
semver = "1.0.24"
serde = { version = "1.0.217", features = ["derive"] }
serde_json = "1.0.135"
serde_qs = { version = "0.13.0", features = ["actix4", "tracing"] }
shadow-rs = { version = "0.37.0" }
tokio = { version = "1.43.0", features = [
    "macros",
    "rt-multi-thread",
    "tracing",
    "fs",
] }
tokio-stream = { version = "0.1.17" }
tracing = { version = "0.1.41", features = ["log"] }
tracing-subscriber = { version = "0.3.19", features = ["json", "env-filter"] }
ulid = "1.1.4"
unleash-types = { version = "0.15.4", features = ["openapi", "hashes"] }
<<<<<<< HEAD
unleash-yggdrasil = { version = "0.14.5" }
=======
unleash-yggdrasil = { version = "0.14.6" }
>>>>>>> 9abcfee5
utoipa = { version = "5.3.1", features = ["actix_extras", "chrono"] }
utoipa-swagger-ui = { version = "8.1.1", features = ["actix-web"] }
[dev-dependencies]
actix-http = "3.9.0"
actix-http-test = "3.2.0"
actix-service = "2.0.2"
capture-logger = "0.1.1"
env_logger = "0.11.6"
maplit = "1.0.2"
rand = "0.8.5"
test-case = "3.3.1"
testcontainers = "0.23.1"
testcontainers-modules = { version = "0.11.5", features = [
    "redis",
    "localstack",
] }
tracing-test = "0.2.5"

[build-dependencies]
shadow-rs = "0.37.0"

[features]
delta = []<|MERGE_RESOLUTION|>--- conflicted
+++ resolved
@@ -96,11 +96,7 @@
 tracing-subscriber = { version = "0.3.19", features = ["json", "env-filter"] }
 ulid = "1.1.4"
 unleash-types = { version = "0.15.4", features = ["openapi", "hashes"] }
-<<<<<<< HEAD
-unleash-yggdrasil = { version = "0.14.5" }
-=======
 unleash-yggdrasil = { version = "0.14.6" }
->>>>>>> 9abcfee5
 utoipa = { version = "5.3.1", features = ["actix_extras", "chrono"] }
 utoipa-swagger-ui = { version = "8.1.1", features = ["actix-web"] }
 [dev-dependencies]
