[package]
authors = [
  "Unleash developers <team@getunleash.io>",
  "Christopher Kolstad <chriswk@getunleash.io>",
  "Simon Hornby <simon@getunleash.io>",
  "Nuno Gois <nuno@getunleash.io>",
  "Gaston Fournier <gaston@getunleash.io>",
]
description = "Unleash edge is a proxy for Unleash. It can return both evaluated feature toggles as well as the raw data from Unleash's client API"
edition = "2021"
homepage = "https://github.com/Unleash/unleash-edge"
license = "MIT"
name = "unleash-edge"
repository = "https://github.com/Unleash/unleash-edge"
version = "12.0.0"

[dependencies]
actix-cors = "0.6.4"
actix-http = { version = "3.4.0", features = ["compress-zstd", "rustls-0_21"] }
actix-middleware-etag = "0.2.0"
actix-service = "2.0.2"
actix-web = {version = "4.4.0", features = ["rustls-0_21", "compress-zstd"]}

anyhow = "1.0.75"
async-trait = "0.1.73"
chrono = {version = "0.4.31", features = ["serde"]}
cidr = "0.2.2"
clap = {version = "4.4.5", features = ["derive", "env"]}
clap-markdown = "0.1.3"
dashmap = "5.5.3"
dotenv = {version = "0.15.0", features = ["clap"]}
futures = "0.3.28"
futures-core = "0.3.28"
iter_tools = "0.1.4"
itertools = "0.11.0"
lazy_static = "1.4.0"
num_cpus = "1.16.0"
opentelemetry = {version = "0.19.0", features = ["trace", "rt-tokio", "metrics"]}
opentelemetry-prometheus = "0.12.0"
opentelemetry-semantic-conventions = "0.11.0"
prometheus = {version = "0.13.3", features = ["process"]}
prometheus-static-metric = "0.5.1"
redis = {version = "0.23.3", features = ["tokio-comp", "tokio-rustls-comp"]}
reqwest = {version = "0.11.20", default-features = false, features = ["rustls", "json", "rustls-tls", "native-tls"]}
rustls = "0.21.6"
rustls-pemfile = "1.0.3"
serde = {version = "1.0.188", features = ["derive"]}
serde_json = "1.0.107"
serde_qs = { version = "0.12.0", features = ["actix4", "tracing"] }
shadow-rs = "0.24.0"
<<<<<<< HEAD
tokio = {version = "1.29.1", features = ["macros", "rt-multi-thread", "tracing", "fs"]}
=======
tokio = {version = "1.32.0", features = ["macros", "rt-multi-thread", "tracing", "fs"]}
>>>>>>> 0aa7b4a2
tracing = {version = "0.1.37", features = ["log"]}
tracing-subscriber = {version = "0.3.17", features = ["json", "env-filter"]}
ulid = "1.1.0"
unleash-types = { version = "0.10", features = ["openapi", "hashes"]}
unleash-yggdrasil = { version = "0.5.9" }
utoipa = {version = "3", features = ["actix_extras", "chrono"]}
utoipa-swagger-ui = {version = "3", features = ["actix-web"]}
[dev-dependencies]
actix-http = "3.4.0"
actix-http-test = "3.1.0"
actix-service = "2.0.2"
env_logger = "0.10.0"
maplit = "1.0.2"
rand = "0.8.5"
test-case = "3.2.1"
testcontainers = "0.14.0"
tracing-test = "0.2.4"

[build-dependencies]
shadow-rs = "0.24.0"<|MERGE_RESOLUTION|>--- conflicted
+++ resolved
@@ -48,11 +48,7 @@
 serde_json = "1.0.107"
 serde_qs = { version = "0.12.0", features = ["actix4", "tracing"] }
 shadow-rs = "0.24.0"
-<<<<<<< HEAD
-tokio = {version = "1.29.1", features = ["macros", "rt-multi-thread", "tracing", "fs"]}
-=======
 tokio = {version = "1.32.0", features = ["macros", "rt-multi-thread", "tracing", "fs"]}
->>>>>>> 0aa7b4a2
 tracing = {version = "0.1.37", features = ["log"]}
 tracing-subscriber = {version = "0.3.17", features = ["json", "env-filter"]}
 ulid = "1.1.0"
